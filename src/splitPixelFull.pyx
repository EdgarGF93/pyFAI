--- conflicted
+++ resolved
@@ -41,16 +41,12 @@
 from libc.stdio cimport printf, fflush, stdout
 from cython.view cimport array as cvarray
 
-<<<<<<< HEAD
-cdef double area4(double a0, double a1, double b0, double b1, double c0, double c1, double d0, double d1) nogil:
-=======
 cdef double pi = M_PI
 cdef double piover2 = pi * 0.5
 cdef double onef = 1.0
 
 
 cdef inline double area4(double a0, double a1, double b0, double b1, double c0, double c1, double d0, double d1) nogil:
->>>>>>> 40770890
     """
     Calculate the area of the ABCD quadrilataire  with corners:
     A(a0,a1)
@@ -61,19 +57,30 @@
     """
     return 0.5 * fabs(((c0 - a0) * (d1 - b1)) - ((c1 - a1) * (d0 - b0)))
 
-<<<<<<< HEAD
+# cdef double area4(point2D *pixel):
+    # """
+    # Calculate the area of the ABCD quadrilataire  with corners:
+    # A(a0,a1)
+    # B(b0,b1)
+    # C(c0,c1)
+    # D(d0,d1)
+    # @return: area, i.e. 1/2 * (AC ^ BD)
+    # """
+    # return 0.5 * abs(((pixel[2].x - pixel[0].x) * (pixel[3].y - pixel[1].y)) - ((pixel[2].y - pixel[0].y) * (pixel[3].x - pixel[1].x)))
+
+# cdef struct point2D:
+    # numpy.float64_t x
+    # numpy.float64_t y
     
-=======
->>>>>>> 40770890
+# cdef struct min_max:
+    # numpy.float64_t pos
+    # numpy.int32_t point
+    
 cdef struct Function:
     double slope
     double intersect
            
-<<<<<<< HEAD
-cdef double integrate(double A0, double B0, Function AB) nogil:
-=======
 cdef inline double integrate(double A0, double B0, Function AB) nogil:
->>>>>>> 40770890
     """
     integrates the line defined by AB, from A0 to B0
     param A0: first limit
@@ -95,8 +102,6 @@
     """
     return (x0 - pos0_min) / dpos
 
-<<<<<<< HEAD
-=======
 @cython.cdivision(True)
 cdef inline double getBin1Nr(double x0, double pos0_min, double delta,double var) nogil:
     """
@@ -165,7 +170,6 @@
             return 0.5*fabs(poly.data[0].i*poly.data[1].j+poly.data[1].i*poly.data[2].j+poly.data[2].i*poly.data[3].j+poly.data[3].i*poly.data[4].j+poly.data[4].i*poly.data[5].j+poly.data[5].i*poly.data[6].j+poly.data[6].i*poly.data[7].j+poly.data[7].i*poly.data[0].j-
                            poly.data[1].i*poly.data[0].j-poly.data[2].i*poly.data[1].j-poly.data[3].i*poly.data[2].j-poly.data[4].i*poly.data[3].j-poly.data[5].i*poly.data[4].j-poly.data[6].i*poly.data[5].j-poly.data[7].i*poly.data[6].j-poly.data[0].i*poly.data[7].j)
 
->>>>>>> 40770890
 
 @cython.cdivision(True)
 @cython.boundscheck(False)
@@ -248,19 +252,15 @@
         pos1_min = pos[:, :, 1].min()
         pos1_maxin = pos[:, :, 1].max()
     pos1_max = pos1_maxin * (1 + numpy.finfo(numpy.float32).eps)
+    #pos1_max = pos1_maxin * 1.00001
     dpos = (pos0_max - pos0_min) / (< double > (bins))
 
     outPos = numpy.linspace(pos0_min + 0.5 * dpos, pos0_maxin - 0.5 * dpos, bins)
 
     if (dummy is not None) and (delta_dummy is not None):
         check_dummy = True
-<<<<<<< HEAD
-        cdummy = float(dummy)
-        cddummy = float(delta_dummy)
-=======
         cdummy = < double > dummy
         cddummy = < double > delta_dummy
->>>>>>> 40770890
     elif (dummy is not None):
         check_dummy = True
         cdummy = < double > dummy
@@ -291,6 +291,11 @@
         assert solidangle.size == size
         csolidangle = numpy.ascontiguousarray(solidangle.ravel(), dtype=numpy.float64)
 
+    #pixel = cvarray(shape=4, itemsize=sizeof(point2D))
+    #AB = Function()
+    #BC = Function()
+    #CD = Function()
+    #DA = Function()
         
     with nogil:
         for idx in range(size):
@@ -301,6 +306,15 @@
             data = cdata[idx]
             if check_dummy and ((cddummy == 0.0 and data == cdummy) or (cddummy != 0.0 and fabs(data - cdummy) <= cddummy)):
                 continue
+
+            # pixel[0].x = getBinNr(< double > cpos[idx, 0, 0], pos0_min, dpos)
+            # pixel[0].y = < double > cpos[idx, 0, 1]
+            # pixel[1].x = getBinNr(< double > cpos[idx, 1, 0], pos0_min, dpos)
+            # pixel[1].y = < double > cpos[idx, 1, 1]
+            # pixel[2].x = getBinNr(< double > cpos[idx, 2, 0], pos0_min, dpos)
+            # pixel[2].y = < double > cpos[idx, 2, 1]
+            # pixel[3].x = getBinNr(< double > cpos[idx, 3, 0], pos0_min, dpos)
+            # pixel[3].y = < double > cpos[idx, 3, 1]
 
             A0 = getBinNr(< double > cpos[idx, 0, 0], pos0_min, dpos)
             A1 = < double > cpos[idx, 0, 1]
@@ -333,12 +347,14 @@
             bin0_min = < int > floor(min0)
             bin0_max = < int > floor(max0)
 
+            #printf("%d - [(%f %f) (%f %f) (%f %f) (%f %f)] (%f %f) (%d %d)\n",idx, A0, A1, B0, B1, C0, C1, D0, D1, min0, max0, bin0_min, bin0_max)
             if bin0_min == bin0_max:
                 # All pixel is within a single bin
                 outCount[bin0_min] += 1
                 outData[bin0_min] += data
                 lut_size += 1
 
+    #        else we have pixel spliting.
             else:
                 A0 -= bin0_min
                 B0 -= bin0_min
@@ -371,6 +387,9 @@
                     outCount[bin] += tmp
                     outData[bin] += data * tmp
                     lut_size += 1
+                #if fabs(partialArea2-areaPixel) > epsilon:
+                    #printf("%d -  %f \n",idx,(partialArea2-areaPixel)/areaPixel)
+                
 
         for i in range(bins):
             if outCount[i] > epsilon:
@@ -378,18 +397,11 @@
             else:
                 outMerge[i] = cdummy
 
-<<<<<<< HEAD
-    print(lut_size)
-=======
 #    print(lut_size)
->>>>>>> 40770890
     return outPos, outMerge, outData, outCount
 
 
 
-<<<<<<< HEAD
-
-=======
 @cython.cdivision(True)
 @cython.boundscheck(False)
 @cython.wraparound(False)
@@ -408,7 +420,6 @@
     """
     Calculate 2D histogram of pos weighted by weights
 
-    Splitting is done on the pixel's bounding box like fit2D
 
 
     @param pos: 3D array with pos0; Corner A,B,C,D; tth or chi
@@ -801,23 +812,3 @@
                                     list1.data[list1.size] = ComputeIntersection1(S,E,j)
                                     list1.size += 1
                                 S = E;
-
-                            partialArea = area_n(list1)
-                            index = (i+bin0_min)*all_bins1 + j+bin1_min
-                            if index > all_bins:   # for DB
-                                printf("DB 3.1 index = %d > %d!! \n",index,all_bins)
-                                fflush(stdout)
-                            partialArea = fabs(partialArea) * oneOverPixelArea
-                            outCount[bin0_min+i,bin1_min+j] += partialArea
-                            outData[bin0_min+i,bin1_min+j]  += partialArea * data
-        for i in range(all_bins0):
-            for j in range(all_bins1):
-                if outCount[i,j] > epsilon:
-                    outMerge[i,j] = outData[i,j]/outCount[i,j]
-                else:
-                    outMerge[i,j] = cdummy
-                    
-            
-                    
-    return outMerge, edges0, edges1, outData, outCount
->>>>>>> 40770890
