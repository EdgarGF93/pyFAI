#!/usr/bin/env python
# -*- coding: utf-8 -*-
#
#    Project: Azimuthal integration
#             https://github.com/silx-kit/pyFAI
#
#    Copyright (C) 2023-2024 European Synchrotron Radiation Facility, Grenoble, France
#
#    Principal author:       Loïc Huder (loic.huder@ESRF.eu)
#
#  Permission is hereby granted, free of charge, to any person obtaining a copy
#  of this software and associated documentation files (the "Software"), to deal
#  in the Software without restriction, including without limitation the rights
#  to use, copy, modify, merge, publish, distribute, sublicense, and/or sell
#  copies of the Software, and to permit persons to whom the Software is
#  furnished to do so, subject to the following conditions:
#  .
#  The above copyright notice and this permission notice shall be included in
#  all copies or substantial portions of the Software.
#  .
#  THE SOFTWARE IS PROVIDED "AS IS", WITHOUT WARRANTY OF ANY KIND, EXPRESS OR
#  IMPLIED, INCLUDING BUT NOT LIMITED TO THE WARRANTIES OF MERCHANTABILITY,
#  FITNESS FOR A PARTICULAR PURPOSE AND NONINFRINGEMENT. IN NO EVENT SHALL THE
#  AUTHORS OR COPYRIGHT HOLDERS BE LIABLE FOR ANY CLAIM, DAMAGES OR OTHER
#  LIABILITY, WHETHER IN AN ACTION OF CONTRACT, TORT OR OTHERWISE, ARISING FROM,
#  OUT OF OR IN CONNECTION WITH THE SOFTWARE OR THE USE OR OTHER DEALINGS IN
#  THE SOFTWARE.

"""Tool to visualize diffraction maps."""
from __future__ import annotations

__authors__ = ["Loïc Huder", "E. Gutierrez-Fernandez"]
__contact__ = "loic.huder@ESRF.eu"
__license__ = "MIT"
__copyright__ = "European Synchrotron Radiation Facility, Grenoble, France"
__date__ = "18/04/2024"
__status__ = "development"


from typing import Tuple
import h5py
import logging
import os.path
from silx.gui import qt
from silx.gui.colors import Colormap
from silx.image.marchingsquares import find_contours
from silx.io.url import DataUrl
from silx.io import get_data
from silx.gui.plot.items.image import ImageBase

from .models import ImageIndices
from .point import Point
from .utils import (
    compute_radial_values,
    get_dataset,
    get_indices_from_values,
    get_radial_dataset,
)
from .widgets.DiffractionImagePlotWidget import DiffractionImagePlotWidget
from .widgets.IntegratedPatternPlotWidget import IntegratedPatternPlotWidget
from .widgets.MapPlotWidget import MapPlotWidget
from .widgets.TitleWidget import TitleWidget


class MainWindow(qt.QMainWindow):
    sigFileChanged = qt.Signal(str)

    def __init__(self) -> None:
        super().__init__()
        self._file_name: str | None = None

        self.setWindowTitle("PyFAI-diffmap viewer")

        self._image_plot_widget = DiffractionImagePlotWidget(self)
        self._image_plot_widget.setDefaultColormap(
            Colormap("gray", normalization="log")
        )
        self._image_plot_widget.setKeepDataAspectRatio(True)
        self._image_plot_widget.plotClicked.connect(self.onMouseClickOnImage)

        self._map_plot_widget = MapPlotWidget(self)
        self._map_plot_widget.clearPointsSignal.connect(self.clearPoints)
        self._map_plot_widget.setDefaultColormap(
            Colormap("viridis", normalization="log")
        )
        self._map_plot_widget.plotClicked.connect(self.selectMapPoint)
        self._map_plot_widget.pinContextEntrySelected.connect(self.fixMapPoint)
        self._map_plot_widget.setBackgroundClicked.connect(self.setNewBackgroundCurve)

        self.sigFileChanged.connect(self._map_plot_widget.onFileChange)

        self._integrated_plot_widget = IntegratedPatternPlotWidget(self)
        self._integrated_plot_widget.roi.sigRegionChanged.connect(self.onRoiEdition)
        self._integrated_plot_widget.roi.sigRangeChanged.connect(
            self.drawContoursOnImage
        )

        self._title_widget = TitleWidget(self)

        self._central_widget = qt.QWidget()
        layout = qt.QGridLayout(self._central_widget)
        layout.setSpacing(0)
        layout.addWidget(self._title_widget, 0, 0, 1, 2)
        layout.addWidget(self._image_plot_widget, 1, 0, 2, 1)
        layout.addWidget(self._map_plot_widget, 1, 1)
        layout.addWidget(self._integrated_plot_widget, 2, 1)
        self._central_widget.setLayout(layout)
        self.setCentralWidget(self._central_widget)

        self._unfixed_indices = None
        self._fixed_indices = set()
        self._background_point = None

<<<<<<< HEAD
    def initData(self, 
                 file_name: str, 
                 dataset_path:str = None,
                 nxprocess_path:str = None,
                 ):
        
        if dataset_path is None:
            dataset_path = "/entry_0000/measurement/images_0001"
        
        if nxprocess_path is None:
            nxprocess_path = "entry_0000/pyFAI"
=======
    def initData(self,
                 file_name: str,
                 dataset_path:str = "/entry_0000/measurement/images_0001",
                 nxprocess_path:str = "entry_0000/pyFAI",
                 ):

>>>>>>> cdde05af

        self._file_name = os.path.abspath(file_name)
        self._dataset_path = dataset_path
        self._nxprocess_path = nxprocess_path

        self.sigFileChanged.emit(self._file_name)

        with h5py.File(self._file_name, "r") as h5file:
            map = get_dataset(h5file, f"{self._nxprocess_path}/result/intensity")[:, :, 0]
            pyFAI_config_as_str = get_dataset(
                parent=h5file,
                path=f"{self._nxprocess_path}/configuration/data"
            )[()]

            radial_dset = get_radial_dataset(
                h5file, nxdata_path=f"{self._nxprocess_path}/result"
            )
            delta_radial = (radial_dset[-1] - radial_dset[0]) / len(radial_dset)

            if "offset" in h5file[self._nxprocess_path]:
                self._offset = h5file[f"{self._nxprocess_path}/offset"][()]
            else:
                self._offset = 0

        self._radial_matrix = compute_radial_values(pyFAI_config_as_str)
        self._delta_radial_over_2 = delta_radial / 2

        self._title_widget.setText(os.path.basename(file_name))
        self._map_plot_widget.setScatterData(map)
        # BUG: selectMapPoint(0, 0) does not work at first render cause the picking fails
        initial_indices = ImageIndices(0, 0)
        self._unfixed_indices = initial_indices
        self.displayPatternAtIndices(initial_indices, legend="INTEGRATE")
        self.displayImageAtIndices(initial_indices)
        self._map_plot_widget.addMarker(
            0,
            0,
            color=self.getCurveColor(legend="INTEGRATE"),
            symbol="o",
            legend="MAP_LOCATION",
        )

    def getRoiRadialRange(self) -> Tuple[float | None, float | None]:
        return self._integrated_plot_widget.roi.getRange()

    def displayPatternAtIndices(
        self, indices: ImageIndices, legend: str, color: str = None
    ):
        if self._file_name is None:
            return

        point = Point(indices,
                      file_name=self._file_name,
                      nxprocess_path=self._nxprocess_path)

        if self._background_point:
            curve = point.get_curve() - self._background_point.get_curve()
        else:
            curve = point.get_curve()

        self._integrated_plot_widget.addCurve(
            x=point._radial_curve,
            y=curve,
            legend=legend,
            selectable=False,
            resetzoom=self._integrated_plot_widget.getGraphXLimits() == (0, 100),
        )
        self._integrated_plot_widget.setGraphXLabel(point._x_name)
        self._integrated_plot_widget.setGraphYLabel(point._y_name)

    def displayImageAtIndices(self, indices: ImageIndices):
        if self._file_name is None:
            return
        row = indices.row
        col = indices.col

        with h5py.File(self._file_name, "r") as h5file:
            map_shape = get_dataset(h5file, f"{self._nxprocess_path}/result/intensity").shape
            try:
                image_dset = get_dataset(h5file, f"{self._dataset_path}")
            except KeyError:
                image_link = h5file.get(
                    self._dataset_path, getlink=True
                )
                error_msg = f"Cannot access diffraction images at {image_link}"
                logging.warning(error_msg)
                status_bar = self.statusBar()
                if status_bar:
                    status_bar.showMessage(error_msg)
                return

            image_index = row * map_shape[1] + col + self._offset
            if image_index >= len(image_dset):
                return

            image = image_dset[image_index]

            if "maskfile" in h5file[self._nxprocess_path]:
                maskfile = bytes.decode(h5file[self._nxprocess_path]["maskfile"][()])
            else:
                maskfile = None

        if maskfile:
            mask_image = get_data(url=DataUrl(maskfile))
            if mask_image.shape != image.shape:
                mask_image = None
        else:
            mask_image = None

        image_base = ImageBase(data=image, mask=mask_image)
        self._image_plot_widget.setImageData(image_base.getValueData())
        self._image_plot_widget.setGraphTitle(f"Frame #{image_index}")

    def selectMapPoint(self, x: float, y: float):
        indices = self._map_plot_widget.getImageIndices(x, y)
        if indices is None:
            return

        if indices == self._unfixed_indices:
            return
        else:
            self._unfixed_indices = indices

        self.displayPatternAtIndices(indices, legend="INTEGRATE")
        self.displayImageAtIndices(indices)
        pixel_center_coords = self._map_plot_widget.findCenterOfNearestPixel(x, y)
        self._map_plot_widget.addMarker(
            *pixel_center_coords,
            color=self.getCurveColor(legend="INTEGRATE"),
            symbol="o",
            legend="MAP_LOCATION",
        )

    def fixMapPoint(self, x: float, y: float):
        indices = self._map_plot_widget.getImageIndices(x, y)

        if indices is None:
            return
        # Remove curve and marker if the fixing point is the last clicked
        if indices == self._unfixed_indices:
            self._unfixed_point = None
            self._integrated_plot_widget.removeCurve(legend="INTEGRATE")
            self._map_plot_widget.removeMarker(legend="MAP_LOCATION")

        # Unfix is the fixing point is already fixed
        if indices in self._fixed_indices:
            self.removeMapPoint(indices=indices)

        # Fix the point
        else:
            self._fixed_indices.add(indices)

            legend = f"INTEGRATE_{indices.row}_{indices.col}"
            self.displayPatternAtIndices(
                indices,
                legend=legend,
            )
            used_color = self._integrated_plot_widget.getCurve(legend=legend).getColor()

            self.displayImageAtIndices(indices)
            pixel_center_coords = self._map_plot_widget.findCenterOfNearestPixel(x, y)
            self._map_plot_widget.addMarker(
                *pixel_center_coords,
                color=used_color,
                symbol="d",
                legend=f"MAP_LOCATION_{indices.row}_{indices.col}",
            )

    def removeMapPoint(self, indices: ImageIndices):
        self._fixed_indices.remove(indices)
        self._integrated_plot_widget.removeCurve(
            legend=f"INTEGRATE_{indices.row}_{indices.col}"
        )
        self._map_plot_widget.removeMarker(
            legend=f"MAP_LOCATION_{indices.row}_{indices.col}"
        )

    def onRoiEdition(self):
        v_min, v_max = self.getRoiRadialRange()
        if v_min is None or v_max is None:
            return

        self.displayAverageMap(v_min, v_max)

    def drawContoursOnImage(self):
        v_min, v_max = self.getRoiRadialRange()
        if v_min is None or v_max is None:
            return
        self._image_plot_widget.clearCurves()

        min_contours = find_contours(self._radial_matrix, v_min)
        for i, contour in enumerate(min_contours):
            self._image_plot_widget.addContour(contour, legend=f"min_contour_{i}")

        center_contours = find_contours(
            self._radial_matrix, v_min + (v_max - v_min) / 2
        )
        for i, contour in enumerate(center_contours):
            self._image_plot_widget.addContour(
                contour, legend=f"center_contour_{i}", linestyle=":"
            )

        max_contours = find_contours(self._radial_matrix, v_max)
        for i, contour in enumerate(max_contours):
            self._image_plot_widget.addContour(
                contour,
                legend=f"max_contour_{i}",
            )

    def displayAverageMap(self, v_min: float, v_max: float):
        if self._file_name is None:
            return

        with h5py.File(self._file_name, "r") as h5file:
            radial = get_radial_dataset(h5file, nxdata_path=f"{self._nxprocess_path}/result")[
                ()
            ]
            i_min, i_max = get_indices_from_values(v_min, v_max, radial)
            map_data = get_dataset(h5file, f"{self._nxprocess_path}/result/intensity")[
                :, :, i_min:i_max
            ].mean(axis=2)

        self._map_plot_widget.setScatterData(map_data)

    def onMouseClickOnImage(self, x: float, y: float):
        indices = self._image_plot_widget.getImageIndices(x, y)
        if indices is None:
            return
        radial_value = self._radial_matrix[indices.row, indices.col]
        self._integrated_plot_widget.roi.setRange(
            radial_value - self._delta_radial_over_2,
            radial_value + self._delta_radial_over_2,
        )

    def getCurveColor(self, legend: str):
        curve = self._integrated_plot_widget.getCurve(legend=legend)
        if curve:
            return curve.getColor()
        else:
            return

    def getAvailableColor(self, legend: str):
        if self._integrated_plot_widget.getCurve(legend=legend):
            color = self._integrated_plot_widget.getCurve(legend=legend).getColor()
        else:
            color, style = self._integrated_plot_widget._getColorAndStyle()
        return color

    def setNewBackgroundCurve(self, x: float, y: float):
        new_indices = self._map_plot_widget.getImageIndices(x, y)
        if new_indices is None or self._file_name is None:
            return

        new_background_point = Point(
            new_indices,
            file_name=self._file_name,
            nxprocess_path=self._nxprocess_path
        )
        # Unset the background if it's the same pixel and delete markers
        if (
            self._background_point
            and self._background_point.indices == new_background_point.indices
        ):
            self._map_plot_widget.removeMarker(legend="BG_LOCATION")
            self._background_point = None
        else:
            self._background_point = new_background_point
            pixel_center_coords = self._map_plot_widget.findCenterOfNearestPixel(x, y)
            self._map_plot_widget.addMarker(
                *pixel_center_coords, color="black", symbol="x", legend=f"BG_LOCATION"
            )

        # Refresh displayed curves
        if self._unfixed_indices:
            self.displayPatternAtIndices(self._unfixed_indices, legend="INTEGRATE")

        for indices in self._fixed_indices:
            self.displayPatternAtIndices(
                indices, legend=f"INTEGRATE_{indices.row}_{indices.col}"
            )

    def clearPoints(self):
        for indices in self._fixed_indices.copy():
            self.removeMapPoint(indices=indices)<|MERGE_RESOLUTION|>--- conflicted
+++ resolved
@@ -111,7 +111,6 @@
         self._fixed_indices = set()
         self._background_point = None
 
-<<<<<<< HEAD
     def initData(self, 
                  file_name: str, 
                  dataset_path:str = None,
@@ -123,14 +122,6 @@
         
         if nxprocess_path is None:
             nxprocess_path = "entry_0000/pyFAI"
-=======
-    def initData(self,
-                 file_name: str,
-                 dataset_path:str = "/entry_0000/measurement/images_0001",
-                 nxprocess_path:str = "entry_0000/pyFAI",
-                 ):
-
->>>>>>> cdde05af
 
         self._file_name = os.path.abspath(file_name)
         self._dataset_path = dataset_path
