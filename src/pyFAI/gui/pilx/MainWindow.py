--- conflicted
+++ resolved
@@ -79,16 +79,10 @@
         self._map_plot_widget.setDefaultColormap(
             Colormap("viridis", normalization="log")
         )
-<<<<<<< HEAD
-        self._map_plot_widget.plotClicked.connect(self.selectMapPoint)
-        self._map_plot_widget.plotClicked_add.connect(self.addMapPoint)
-        self._map_plot_widget.setBackgroundClicked.connect(self.setNewBackgroundCurve)
-=======
         # self._map_plot_widget.plotClicked.connect(self.selectMapPoint)
         # self._map_plot_widget.plotDoubleClicked.connect(self.addMapPoint)
         self._map_plot_widget.plotClicked.connect(self.addMapPoint)
         self._map_plot_widget.plotDoubleClicked.connect(self.selectMapPoint)
->>>>>>> 71e02150
 
         self.sigFileChanged.connect(self._map_plot_widget.onFileChange)
 
@@ -155,7 +149,7 @@
             intensity_dset = get_dataset(h5file, "/entry_0000/pyFAI/result/intensity")
             pattern = intensity_dset[row, col, :]
             y_name = intensity_dset.attrs.get("long_name", "Intensity")
-        
+
         if not legend:
             curves = self._integrated_plot_widget.getAllCurves()
             if len(curves) > 1:
@@ -164,11 +158,6 @@
         self._intensity_curves_cache[f"INTEGRATE_{legend}"] = pattern
         if self._intensity_background_curve:
             pattern -= list(self._intensity_background_curve.values())[0]
-
-        if not legend:
-            curves = self._integrated_plot_widget.getAllCurves()
-            if len(curves) > 1:
-                _ = [self._integrated_plot_widget.removeCurve(legend=curve.getLegend()) for curve in curves]
 
         self._integrated_plot_widget.addCurve(
             radial, pattern, legend=f"INTEGRATE_{legend}", selectable=False,
@@ -201,26 +190,8 @@
         indices = self._map_plot_widget.getImageIndices(x, y)
         if indices is None:
             return
-<<<<<<< HEAD
         self._intensity_curves_cache = {}
-=======
-        self._nb_curves = 0
->>>>>>> 71e02150
         self.displayPatternAtIndex(row=indices.row, col=indices.col)
-        self.displayImageAtIndex(row=indices.row, col=indices.col)
-        color = self._integrated_plot_widget.getAllCurves()[-1].getColor()
-        pixel_center_coords = self._map_plot_widget.findCenterOfNearestPixel(x, y)
-        markers = [item for item in self._map_plot_widget.getItems() if isinstance(item, MarkerBase)]
-        _ = [self._map_plot_widget.removeMarker(legend=marker.getLegend()) for marker in markers]
-        self._map_plot_widget.addMarker(
-            *pixel_center_coords, color=self.getColorLastCurve(), symbol="o", legend="MAP_LOCATION"
-        )
-
-    def addMapPoint(self, x: float, y: float):
-        indices = self._map_plot_widget.getImageIndices(x, y)
-        if indices is None:
-            return
-        self.displayPatternAtIndex(row=indices.row, col=indices.col, legend=f"{x}_{y}")
         self.displayImageAtIndex(row=indices.row, col=indices.col)
         pixel_center_coords = self._map_plot_widget.findCenterOfNearestPixel(x, y)
         markers = [item for item in self._map_plot_widget.getItems() if isinstance(item, MarkerBase)]
@@ -302,7 +273,6 @@
         if curves:
             return self._integrated_plot_widget.getAllCurves()[-1].getColor()
         else:
-<<<<<<< HEAD
             return
 
     def setNewBackgroundCurve(self, x: float, y: float):
@@ -359,7 +329,4 @@
                 legend=legend,
                 selectable=False,
                 color=self._integrated_plot_widget.getCurve(legend=legend).getColor()
-            )
-=======
-            return
->>>>>>> 71e02150
+            )