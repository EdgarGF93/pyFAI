#!/usr/bin/env python
# -*- coding: utf-8 -*-
#
#    Project: Azimuthal integration
#             https://github.com/silx-kit/pyFAI
#
#    Copyright (C) 2023-2024 European Synchrotron Radiation Facility, Grenoble, France
#
#    Principal author:       Loïc Huder (loic.huder@ESRF.eu)
#
#  Permission is hereby granted, free of charge, to any person obtaining a copy
#  of this software and associated documentation files (the "Software"), to deal
#  in the Software without restriction, including without limitation the rights
#  to use, copy, modify, merge, publish, distribute, sublicense, and/or sell
#  copies of the Software, and to permit persons to whom the Software is
#  furnished to do so, subject to the following conditions:
#  .
#  The above copyright notice and this permission notice shall be included in
#  all copies or substantial portions of the Software.
#  .
#  THE SOFTWARE IS PROVIDED "AS IS", WITHOUT WARRANTY OF ANY KIND, EXPRESS OR
#  IMPLIED, INCLUDING BUT NOT LIMITED TO THE WARRANTIES OF MERCHANTABILITY,
#  FITNESS FOR A PARTICULAR PURPOSE AND NONINFRINGEMENT. IN NO EVENT SHALL THE
#  AUTHORS OR COPYRIGHT HOLDERS BE LIABLE FOR ANY CLAIM, DAMAGES OR OTHER
#  LIABILITY, WHETHER IN AN ACTION OF CONTRACT, TORT OR OTHERWISE, ARISING FROM,
#  OUT OF OR IN CONNECTION WITH THE SOFTWARE OR THE USE OR OTHER DEALINGS IN
#  THE SOFTWARE.

"""Tool to visualize diffraction maps."""
from __future__ import annotations

__authors__ = ["Loïc Huder", "E. Gutierrez-Fernandez"]
__contact__ = "loic.huder@ESRF.eu"
__license__ = "MIT"
__copyright__ = "European Synchrotron Radiation Facility, Grenoble, France"
__date__ = "18/04/2024"
__status__ = "development"


from typing import Tuple
import h5py
import logging
import os.path
from silx.gui import qt
from silx.gui.colors import Colormap
from silx.image.marchingsquares import find_contours

from .models import ImageIndices
from .point import Point
from .utils import (
    compute_radial_values,
    get_dataset,
    get_indices_from_values,
    get_radial_dataset,
)
from .widgets.DiffractionImagePlotWidget import DiffractionImagePlotWidget
from .widgets.IntegratedPatternPlotWidget import IntegratedPatternPlotWidget
from .widgets.MapPlotWidget import MapPlotWidget
from .widgets.TitleWidget import TitleWidget


class MainWindow(qt.QMainWindow):
    sigFileChanged = qt.Signal(str)

    def __init__(self) -> None:
        super().__init__()
        self._file_name: str | None = None

        self.setWindowTitle("PyFAI-diffmap viewer")

        self._image_plot_widget = DiffractionImagePlotWidget(self)
        self._image_plot_widget.setDefaultColormap(
            Colormap("gray", normalization="log")
        )
        self._image_plot_widget.setKeepDataAspectRatio(True)
        self._image_plot_widget.plotClicked.connect(self.onMouseClickOnImage)

        self._map_plot_widget = MapPlotWidget(self)
        self._map_plot_widget.clearPointsSignal.connect(self.clearPoints)
        self._map_plot_widget.setDefaultColormap(
            Colormap("viridis", normalization="log")
        )
        self._map_plot_widget.plotClicked.connect(self.selectMapPoint)
        self._map_plot_widget.pinContextEntrySelected.connect(self.fixMapPoint)
        self._map_plot_widget.setBackgroundClicked.connect(self.setNewBackgroundCurve)

        self.sigFileChanged.connect(self._map_plot_widget.onFileChange)

        self._integrated_plot_widget = IntegratedPatternPlotWidget(self)
        self._integrated_plot_widget.roi.sigRegionChanged.connect(self.onRoiEdition)
        self._integrated_plot_widget.roi.sigRangeChanged.connect(
            self.drawContoursOnImage
        )

        self._title_widget = TitleWidget(self)

        self._central_widget = qt.QWidget()
        layout = qt.QGridLayout(self._central_widget)
        layout.setSpacing(0)
        layout.addWidget(self._title_widget, 0, 0, 1, 2)
        layout.addWidget(self._image_plot_widget, 1, 0, 2, 1)
        layout.addWidget(self._map_plot_widget, 1, 1)
        layout.addWidget(self._integrated_plot_widget, 2, 1)
        self._central_widget.setLayout(layout)
        self.setCentralWidget(self._central_widget)

        self._unfixed_indices = None
        self._fixed_indices = set()
        self._background_point = None

    def initData(self, file_name: str):
        self._file_name = os.path.abspath(file_name)
        self.sigFileChanged.emit(self._file_name)

        with h5py.File(self._file_name, "r") as h5file:
            map = get_dataset(h5file, "/entry_0000/pyFAI/result/intensity")[:, :, 0]
            pyFAI_config_as_str = get_dataset(
                h5file, "/entry_0000/pyFAI/configuration/data"
            )[()]
            radial_dset = get_radial_dataset(
                h5file, nxdata_path="/entry_0000/pyFAI/result"
            )
            delta_radial = (radial_dset[-1] - radial_dset[0]) / len(radial_dset)

        self._radial_matrix = compute_radial_values(pyFAI_config_as_str)
        self._delta_radial_over_2 = delta_radial / 2

        self._title_widget.setText(os.path.basename(file_name))
        self._map_plot_widget.setScatterData(map)
        # BUG: selectMapPoint(0, 0) does not work at first render cause the picking fails
        initial_indices = ImageIndices(0, 0)
        self._unfixed_indices = initial_indices
        self.displayPatternAtIndices(initial_indices, legend="INTEGRATE")
        self.displayImageAtIndices(initial_indices)
        self._map_plot_widget.addMarker(
            0,
            0,
            color=self.getCurveColor(legend="INTEGRATE"),
            symbol="o",
            legend="MAP_LOCATION",
        )

    def getRoiRadialRange(self) -> Tuple[float | None, float | None]:
        return self._integrated_plot_widget.roi.getRange()

    def displayPatternAtIndices(self, indices: ImageIndices, legend: str):
        if self._file_name is None:
            return

        point = Point(indices, file_name=self._file_name)

        if self._background_point:
            curve = point.get_curve() - self._background_point.get_curve()
        else:
            curve = point.get_curve()

        self._integrated_plot_widget.addCurve(
            x=point._radial_curve,
            y=curve,
            legend=legend,
            selectable=False,
            color=self.getAvailableColor(legend),
            resetzoom=self._integrated_plot_widget.getGraphXLimits() == (0, 100),
        )
        self._integrated_plot_widget.setGraphXLabel(point._x_name)
        self._integrated_plot_widget.setGraphYLabel(point._y_name)

    def displayImageAtIndices(self, indices: ImageIndices):
        if self._file_name is None:
            return
        row = indices.row
        col = indices.col

        with h5py.File(self._file_name, "r") as h5file:
            map_shape = get_dataset(h5file, "/entry_0000/pyFAI/result/intensity").shape
            try:
                image_dset = get_dataset(h5file, "/entry_0000/measurement/images_0001")
            except KeyError:
                image_link = h5file.get(
                    "/entry_0000/measurement/images_0001", getlink=True
                )
                error_msg = f"Cannot access diffraction images at {image_link}"
                logging.warning(error_msg)
                status_bar = self.statusBar()
                if status_bar:
                    status_bar.showMessage(error_msg)
                return

<<<<<<< HEAD
            image_index = col * map_shape[0] + row
=======
            image_index = row * map_shape[1] + col
>>>>>>> 9e2c70bd
            image = image_dset[image_index]

        self._image_plot_widget.setGraphTitle(f"Frame #{image_index}")
        self._image_plot_widget.setImageData(image)

    def selectMapPoint(self, x: float, y: float):
        indices = self._map_plot_widget.getImageIndices(x, y)
        if indices is None:
            return

        if indices == self._unfixed_indices:
            return
        else:
            self._unfixed_indices = indices

        self.displayPatternAtIndices(indices, legend="INTEGRATE")
        self.displayImageAtIndices(indices)
        pixel_center_coords = self._map_plot_widget.findCenterOfNearestPixel(x, y)
        self._map_plot_widget.addMarker(
            *pixel_center_coords,
            color=self.getCurveColor(legend="INTEGRATE"),
            symbol="o",
            legend="MAP_LOCATION",
        )

    def fixMapPoint(self, x: float, y: float):
        indices = self._map_plot_widget.getImageIndices(x, y)

        if indices is None:
            return
        # Remove curve and marker if the fixing point is the last clicked
        if indices == self._unfixed_indices:
            self._unfixed_point = None
            self._integrated_plot_widget.removeCurve(legend="INTEGRATE")
            self._map_plot_widget.removeMarker(legend="MAP_LOCATION")

        # Unfix is the fixing point is already fixed
        if indices in self._fixed_indices:
            self.removeMapPoint(indices=indices)

        # Fix the point
        else:
            self._fixed_indices.add(indices)
            self.displayPatternAtIndices(
                indices,
                legend=f"INTEGRATE_{indices.row}_{indices.col}",
            )
            self.displayImageAtIndices(indices)
            pixel_center_coords = self._map_plot_widget.findCenterOfNearestPixel(x, y)
            self._map_plot_widget.addMarker(
                *pixel_center_coords,
                color=self.getCurveColor(
                    legend=f"INTEGRATE_{indices.row}_{indices.col}"
                ),
                symbol="d",
                legend=f"MAP_LOCATION_{indices.row}_{indices.col}",
            )

    def removeMapPoint(self, indices: ImageIndices):
        self._fixed_indices.remove(indices)
        self._integrated_plot_widget.removeCurve(
            legend=f"INTEGRATE_{indices.row}_{indices.col}"
        )
        self._map_plot_widget.removeMarker(
            legend=f"MAP_LOCATION_{indices.row}_{indices.col}"
        )

    def onRoiEdition(self):
        v_min, v_max = self.getRoiRadialRange()
        if v_min is None or v_max is None:
            return

        self.displayAverageMap(v_min, v_max)

    def drawContoursOnImage(self):
        v_min, v_max = self.getRoiRadialRange()
        if v_min is None or v_max is None:
            return
        self._image_plot_widget.clearCurves()

        min_contours = find_contours(self._radial_matrix, v_min)
        for i, contour in enumerate(min_contours):
            self._image_plot_widget.addContour(contour, legend=f"min_contour_{i}")

        center_contours = find_contours(
            self._radial_matrix, v_min + (v_max - v_min) / 2
        )
        for i, contour in enumerate(center_contours):
            self._image_plot_widget.addContour(
                contour, legend=f"center_contour_{i}", linestyle=":"
            )

        max_contours = find_contours(self._radial_matrix, v_max)
        for i, contour in enumerate(max_contours):
            self._image_plot_widget.addContour(
                contour,
                legend=f"max_contour_{i}",
            )

    def displayAverageMap(self, v_min: float, v_max: float):
        if self._file_name is None:
            return

        with h5py.File(self._file_name, "r") as h5file:
            radial = get_radial_dataset(h5file, nxdata_path="/entry_0000/pyFAI/result")[
                ()
            ]
            i_min, i_max = get_indices_from_values(v_min, v_max, radial)
            map_data = get_dataset(h5file, "/entry_0000/pyFAI/result/intensity")[
                :, :, i_min:i_max
            ].mean(axis=2)

        self._map_plot_widget.setScatterData(map_data)

    def onMouseClickOnImage(self, x: float, y: float):
        indices = self._image_plot_widget.getImageIndices(x, y)
        if indices is None:
            return
        radial_value = self._radial_matrix[indices.row, indices.col]
        self._integrated_plot_widget.roi.setRange(
            radial_value - self._delta_radial_over_2,
            radial_value + self._delta_radial_over_2,
        )

    def getCurveColor(self, legend: str):
        curve = self._integrated_plot_widget.getCurve(legend=legend)
        if curve:
            return curve.getColor()
        else:
            return

    def getAvailableColor(self, legend: str):
        if self._integrated_plot_widget.getCurve(legend=legend):
            color = self._integrated_plot_widget.getCurve(legend=legend).getColor()
        else:
            color, style = self._integrated_plot_widget._getColorAndStyle()
            # index_color = 0
            # color = rgba(self._integrated_plot_widget.getDefaultColors()[index_color])
            # while color in [self._integrated_plot_widget.getCurve(legend=legend).getColor() for legend in self._integrated_plot_widget]:
            #     index_color += 1
            #     color = rgba(self._integrated_plot_widget.getDefaultColors()[index_color])
        return color

    def setNewBackgroundCurve(self, x: float, y: float):
        new_indices = self._map_plot_widget.getImageIndices(x, y)
        if new_indices is None or self._file_name is None:
            return

        new_background_point = Point(
            new_indices,
            file_name=self._file_name,
        )
        # Unset the background if it's the same pixel and delete markers
        if (
            self._background_point
            and self._background_point.indices == new_background_point.indices
        ):
            self._map_plot_widget.removeMarker(legend="BG_LOCATION")
            self._background_point = None
        else:
            self._background_point = new_background_point
            pixel_center_coords = self._map_plot_widget.findCenterOfNearestPixel(x, y)
            self._map_plot_widget.addMarker(
                *pixel_center_coords, color="black", symbol="x", legend=f"BG_LOCATION"
            )

        # Refresh displayed curves
        if self._unfixed_indices:
            self.displayPatternAtIndices(self._unfixed_indices, legend="INTEGRATE")

        for indices in self._fixed_indices:
            self.displayPatternAtIndices(
                indices, legend=f"INTEGRATE_{indices.row}_{indices.col}"
            )

    def clearPoints(self):
        for indices in self._fixed_indices.copy():
            self.removeMapPoint(indices=indices)<|MERGE_RESOLUTION|>--- conflicted
+++ resolved
@@ -186,11 +186,7 @@
                     status_bar.showMessage(error_msg)
                 return
 
-<<<<<<< HEAD
-            image_index = col * map_shape[0] + row
-=======
             image_index = row * map_shape[1] + col
->>>>>>> 9e2c70bd
             image = image_dset[image_index]
 
         self._image_plot_widget.setGraphTitle(f"Frame #{image_index}")
