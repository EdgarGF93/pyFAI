#!/usr/bin/env python
# -*- coding: utf-8 -*-
#
#    Project: Azimuthal integration
#             https://github.com/kif/pyFAI
#
#    Copyright (C) European Synchrotron Radiation Facility, Grenoble, France
#
#    Principal author:       Aurore Deschildre
#                            Jérôme Kieffer (Jerome.Kieffer@ESRF.eu)
#
#    This program is free software: you can redistribute it and/or modify
#    it under the terms of the GNU General Public License as published by
#    the Free Software Foundation, either version 3 of the License, or
#    (at your option) any later version.
#
#    This program is distributed in the hope that it will be useful,
#    but WITHOUT ANY WARRANTY; without even the implied warranty of
#    MERCHANTABILITY or FITNESS FOR A PARTICULAR PURPOSE.  See the
#    GNU General Public License for more details.
#
#    You should have received a copy of the GNU General Public License
#    along with this program.  If not, see <http://www.gnu.org/licenses/>.
#
from __future__ import division
__authors__ = ["Aurore Deschildre", "Jérôme Kieffer"]
__contact__ = "Jerome.Kieffer@ESRF.eu"
__license__ = "GPLv3+"
__copyright__ = "European Synchrotron Radiation Facility, Grenoble, France"
__date__ = "13/05/2014"
__status__ = "development"
__docformat__ = 'restructuredtext'
import os, itertools
import numpy
try:
    from _convolution import gaussian_filter
except ImportError:
    from scipy.ndimage.filters import gaussian_filter
try:
    from . import _blob
except ImportError:
    _blob = None

try:
    from . import morphology
except ImportError:
    from scipy.ndimage import morphology
    pyFAI_morphology = False
else:
    pyFAI_morphology = True

from math import sqrt

from .utils import binning, timeit

def image_test():
    img = numpy.zeros((128 * 4, 128 * 4))
    a = numpy.linspace(0.5, 8, 16)
    xc = [64, 64, 64, 64, 192, 192, 192, 192, 320, 320, 320, 320, 448, 448, 448, 448]
    yc = [64, 192, 320, 448, 64, 192, 320, 448, 64, 192, 320, 448, 64, 192, 320, 448]
    cpt = 0
    for sigma in a:
        img = make_gaussian(img, sigma, xc[cpt], yc[cpt])
        cpt = cpt + 1
    return img

def make_gaussian(im, sigma, xc, yc):
    size = int(8 * sigma + 1)
    if size % 2 == 0 :
           size += 1
    x = numpy.arange(0, size, 1, float)
    y = x[:, numpy.newaxis] * 4
    x0 = y0 = size // 2
    gaus = numpy.exp(-4 * numpy.log(2) * ((x - x0) ** 2 + (y - y0) ** 2) / sigma ** 2)
    im[xc - size / 2:xc + size / 2 + 1, yc - size / 2:yc + size / 2 + 1] = gaus
    return im

@timeit
def local_max(dogs, mask=None, n_5=True):
    """
    @param dogs: 3d array with (sigma,y,x) containing difference of gaussians 
    @parm mask: mask out keypoint next to the mask (or inside the mask)
    @param n_5: look for a larger neighborhood
    """
    ns = dogs.shape[0]
    kpma = numpy.zeros(shape=dogs.shape, dtype=numpy.uint8)
    for i in range(1, ns - 1):
        cur_dog = dogs[i]
        next_dog = dogs[i + 1]
        prev_dog = dogs[i - 1]
        slic = cur_dog[1:-1, 1:-1]
        kpm = kpma[i]
        kpm[1:-1, 1:-1] += (slic > cur_dog[:-2, 1:-1]) * (slic > cur_dog[2:, 1:-1])
        kpm[1:-1, 1:-1] += (slic > cur_dog[1:-1, :-2]) * (slic > cur_dog[1:-1, 2:])
        kpm[1:-1, 1:-1] += (slic > cur_dog[:-2, :-2]) * (slic > cur_dog[2:, 2:])
        kpm[1:-1, 1:-1] += (slic > cur_dog[2:, :-2]) * (slic > cur_dog[:-2, 2:])

        #with next DoG
        kpm[1:-1, 1:-1] += (slic > next_dog[:-2, 1:-1]) * (slic > next_dog[2:, 1:-1])
        kpm[1:-1, 1:-1] += (slic > next_dog[1:-1, :-2]) * (slic > next_dog[1:-1, 2:])
        kpm[1:-1, 1:-1] += (slic > next_dog[:-2, :-2]) * (slic > next_dog[2:, 2:])
        kpm[1:-1, 1:-1] += (slic > next_dog[2:, :-2]) * (slic > next_dog[:-2, 2:])
        kpm[1:-1, 1:-1] += (slic >= next_dog[1:-1, 1:-1])

        #with previous DoG
        kpm[1:-1, 1:-1] += (slic > prev_dog[:-2, 1:-1]) * (slic > prev_dog[2:, 1:-1])
        kpm[1:-1, 1:-1] += (slic > prev_dog[1:-1, :-2]) * (slic > prev_dog[1:-1, 2:])
        kpm[1:-1, 1:-1] += (slic > prev_dog[:-2, :-2]) * (slic > prev_dog[2:, 2:])
        kpm[1:-1, 1:-1] += (slic > prev_dog[2:, :-2]) * (slic > prev_dog[:-2, 2:])
        kpm[1:-1, 1:-1] += (slic >= prev_dog[1:-1, 1:-1])


        if n_5:
            target = 38
            slic = cur_dog[2:-2, 2:-2]

            kpm[2:-2, 2:-2] += (slic > cur_dog[:-4, 2:-2]) * (slic > cur_dog[4:, 2:-2]) #decalage horizontal
            kpm[2:-2, 2:-2] += (slic > cur_dog[2:-2, :-4]) * (slic > cur_dog[2:-2, 4:]) #decalage vertical
            kpm[2:-2, 2:-2] += (slic > cur_dog[:-4, :-4]) * (slic > cur_dog[4:, 4:])   #diagonale
            kpm[2:-2, 2:-2] += (slic > cur_dog[4:, :-4]) * (slic > cur_dog[:-4, 4:])
            kpm[2:-2, 2:-2] += (slic > cur_dog[4:, 1:-3]) * (slic > cur_dog[:-4, 1:-3])
            kpm[2:-2, 2:-2] += (slic > cur_dog[1:-3, :-4]) * (slic > cur_dog[1:-3, 4:])
            kpm[2:-2, 2:-2] += (slic > cur_dog[3:-1, :-4]) * (slic > cur_dog[3:-1, 4:])
            kpm[2:-2, 2:-2] += (slic > cur_dog[4:, 3:-1]) * (slic > cur_dog[:-4, 3:-1])

            #with next DoG
            kpm[2:-2, 2:-2] += (slic > next_dog[:-4, 2:-2]) * (slic > next_dog[4:, 2:-2])
            kpm[2:-2, 2:-2] += (slic > next_dog[2:-2, :-4]) * (slic > next_dog[2:-2, 4:])
            kpm[2:-2, 2:-2] += (slic > next_dog[:-4, :-4]) * (slic > next_dog[4:, 4:])
            kpm[2:-2, 2:-2] += (slic > next_dog[4:, :-4]) * (slic > next_dog[:-4, 4:])
            kpm[2:-2, 2:-2] += (slic > next_dog[4:, 1:-3]) * (slic > next_dog[:-4, 1:-3])
            kpm[2:-2, 2:-2] += (slic > next_dog[1:-3, :-4]) * (slic > next_dog[1:-3, 4:])
            kpm[2:-2, 2:-2] += (slic > next_dog[3:-1, :-4]) * (slic > next_dog[3:-1, 4:])
            kpm[2:-2, 2:-2] += (slic > next_dog[4:, 3:-1]) * (slic > next_dog[:-4, 3:-1])

            #with previous DoG
            kpm[2:-2, 2:-2] += (slic > prev_dog[:-4, 2:-2]) * (slic > prev_dog[4:, 2:-2])
            kpm[2:-2, 2:-2] += (slic > prev_dog[2:-2, :-4]) * (slic > prev_dog[2:-2, 4:])
            kpm[2:-2, 2:-2] += (slic > prev_dog[:-4, :-4]) * (slic > prev_dog[4:, 4:])
            kpm[2:-2, 2:-2] += (slic > prev_dog[4:, :-4]) * (slic > prev_dog[:-4, 4:])
            kpm[2:-2, 2:-2] += (slic > prev_dog[4:, 1:-3]) * (slic > prev_dog[:-4, 1:-3])
            kpm[2:-2, 2:-2] += (slic > prev_dog[1:-3, :-4]) * (slic > prev_dog[1:-3, 4:])
            kpm[2:-2, 2:-2] += (slic > prev_dog[3:-1, :-4]) * (slic > prev_dog[3:-1, 4:])
            kpm[2:-2, 2:-2] += (slic > prev_dog[4:, 3:-1]) * (slic > prev_dog[:-4, 3:-1])

        else:
            target = 14
        if mask is not None:
            kpm += mask
    return kpms == target


class BlobDetection(object):
    """
        Performs a blob detection:
        http://en.wikipedia.org/wiki/Blob_detection
        using a Difference of Gaussian + Pyramid of Gaussians
    
    """
    tresh = 1.5
    def __init__(self, img, cur_sigma=0.25, init_sigma=0.50, dest_sigma=1, scale_per_octave=2, mask=None):
        """
        Performs a blob detection:
        http://en.wikipedia.org/wiki/Blob_detection
        using a Difference of Gaussian + Pyramid of Gaussians
        
        @param img: input image
        @param cur_sigma: estimated smoothing of the input image. 0.25 correspond to no interaction between pixels.
        @param init_sigma: start searching at this scale (sigma=0.5: 10% interaction with first neighbor)
        @param dest_sigma: sigma at which the resolution is lowered (change of octave)
        @param scale_per_octave: Number of scale to be performed per octave
        @param mask: mask where pixel are not valid
        """
        self.raw = numpy.log(img.astype(numpy.float32))
        self.cur_sigma = float(cur_sigma)
        self.init_sigma = float(init_sigma)
        self.dest_sigma = float(dest_sigma)
        self.scale_per_octave = int(scale_per_octave)
        if mask is not None:
            self.mask = (mask != 0).astype(numpy.int8)
        else:
            self.mask = (img <= 0).astype(numpy.int8)
<<<<<<< HEAD
            self.mask[0,:] = self.mask[:,0] = self.mask[-1,:] = self.mask[:,-1]= 1
=======
        #mask out the border of the image
        self.mask[0, :] = 1
        self.mask[-1, :] = 1
        self.mask[:, 0] = 1
        self.mask[:, -1] = 1
>>>>>>> b5b843dd
        to_mask = numpy.where(self.mask)
        self.do_mask = to_mask[0].size > 0
        if self.do_mask:
            self.raw[to_mask] = 0

            #initial grow of 4*sigma_dest ... subsequent re-grow of half
            grow = int(4.0 * self.dest_sigma)
            if not pyFAI_morphology:
                my, mx = numpy.ogrid[-grow:grow + 1, -grow:grow + 1]
                grow = (mx * mx + my * my) <= grow * grow
            self.cur_mask = morphology.binary_dilation(self.mask, grow)
            #subsequent grow
            grow = int(2.0 * self.dest_sigma)
            if not pyFAI_morphology:
                my, mx = numpy.ogrid[-grow:grow + 1, -grow:grow + 1]
                grow = (mx * mx + my * my) <= grow * grow
            self.grow = grow

        self.data = None    # current image
        self.sigmas = None  # contains pairs of absolute sigma and relative ones...
        self.blurs = []     # different blurred images
        self.dogs = []      # different difference of gaussians
        self.dogs_init = []
        self.border_size = 5# size of the border, unused: prefer mask
        self.keypoints = []
        self.delta = []
        self.curr_reduction = 1.0
        self.detection_started = False
        self.octave = 0

    def __repr__(self):
        lststr = ["Blob detection, shape=%s, processed=%s." % (self.raw.shape, self.detection_started)]
        lststr.append("Sigmas: input=%.3f \t init=%.3f, dest=%.3f over %i blurs/octave" % (self.cur_sigma, self.init_sigma, self.dest_sigma, self.scale_per_octave))
        lststr.append("found %s keypoint up to now, we are at reduction %s" % (len(self.keypoints), self.curr_reduction))
        return os.linesep.join(lststr)

    def _initial_blur(self):
        """
        Blur the original image to achieve the requested level of blur init_sigma
        """
        if self.init_sigma > self.cur_sigma:
            sigma = sqrt(self.init_sigma * self.init_sigma - self.cur_sigma * self.cur_sigma)
            self.data = gaussian_filter(self.raw, sigma)
        else:
            self.data = self.raw

    def _calc_sigma(self):
        """
        Calculate all sigma to blur an image within an octave
        """
        if not self.data:
            self._initial_blur()
        previous = self.init_sigma
        incr = 0
        self.sigmas = [(previous, incr)]
        for i in range(1, self.scale_per_octave + 3):
            sigma_abs = self.init_sigma * (self.dest_sigma / self.init_sigma) ** (1.0 * i / (self.scale_per_octave))
            increase = previous * sqrt((self.dest_sigma / self.init_sigma) ** (2.0 / self.scale_per_octave) - 1.0)
            self.sigmas.append((sigma_abs, increase))
            previous = sigma_abs
        print(self.sigmas)

    @timeit
    def _one_octave(self, shrink=True, do_SG4=True, n_5=False):
        """
        Return the blob coordinates for an octave
        
        @param shrink: perform the image shrinking after the octave processing
        @param   do_SG4: perform Savitsky-Golay 4th order fit. 
        
        """
        x = []
        y = []
        dx = []
        dy = []
        if not self.sigmas:
            self._calc_sigma()
#        print(self.sigmas)
        if (1 - self.cur_mask).sum() == 0:
            return

        previous = self.data
        dog_shape = (len(self.sigmas) - 1,) + self.data.shape
        self.dogs = numpy.zeros(dog_shape, dtype=numpy.float32)

        idx = 0
        for sigma_abs, sigma_rel in self.sigmas:
            if  sigma_rel == 0:
                self.blurs.append(previous)
            else:
                new_blur = gaussian_filter(previous, sigma_rel)
                self.blurs.append(new_blur)
                self.dogs[idx] = previous - new_blur
                previous = new_blur
                idx += 1


        if self.dogs[0].shape == self.raw.shape:
            self.dogs_init = self.dogs

        if _blob:
            valid_points = _blob.local_max(self.dogs, self.cur_mask, n_5)
        else:
            valid_points = local_max(self.dogs, self.cur_mask, n_5)
        self.init_kp = kps, kpy, kpx = numpy.where(valid_points)

        print ('Before refinement : %i keypoints' % kpx.size)
        if do_SG4:
            kpx, kpy, kps, delta_s = self.refine_Hessian_SG(kpx, kpy, kps)
            l = kpx.size
            peak_val = self.dogs[(numpy.around(kps).astype(int),
                                  numpy.around(kpy).astype(int),
                                  numpy.around(kpx).astype(int))]
            valid = numpy.ones(l, dtype=int)
        else:
            kpx, kpy, kps, peak_val, valid = self.refine_Hessian(kpx, kpy, kps)
            l = valid.sum()

        print ('After refinement : %i keypoints' % l)

        dtype = numpy.dtype([('x', numpy.float32), ('y', numpy.float32), ('sigma', numpy.float32), ('I', numpy.float32)])
        keypoints = numpy.recarray((l,), dtype=dtype)
<<<<<<< HEAD
        sigmas = numpy.array([s[0] for s in self.sigmas])  
        
        if l != 0 :    
            keypoints[:].x = kpx * self.curr_reduction
            keypoints[:].y = kpy * self.curr_reduction
            keypoints[:].scale = (self.curr_reduction * sigmas.take(kps) + delta_s) ** 2  #scale = sigma^2
            keypoints[:].I = self.dogs[(kps, numpy.around(kpy).astype(int), numpy.around(kpx).astype(int))]
        
=======
#        sigmas = numpy.array([s[0] for s in self.sigmas])


        if l != 0:
            keypoints[:].x = kpx[valid] * self.curr_reduction
            keypoints[:].y = kpy[valid] * self.curr_reduction
            sigmas = self.init_sigma * (self.dest_sigma / self.init_sigma) ** (kps[valid] / (self.scale_per_octave))
            keypoints[:].sigma = (self.curr_reduction * sigmas)
            keypoints[:].I = peak_val[valid]

>>>>>>> b5b843dd
        if shrink:
            #shrink data so that they can be treated by next octave
            print("In shrink")
            last = self.blurs[self.scale_per_octave]
            ty, tx = last.shape
            if ty % 2 != 0 or tx % 2 != 0:
                new_tx = 2 * ((tx + 1) // 2)
                new_ty = 2 * ((ty + 1) // 2)
                new_last = numpy.zeros((new_ty, new_tx), last.dtype)
                new_last[:ty, :tx] = last
                last = new_last
                if self.do_mask:
                    new_msk = numpy.ones((new_ty, new_tx), numpy.int8)
                    new_msk[:ty, :tx] = self.cur_mask
                    self.cur_mask = new_msk
#            print last.shape, tx, ty
            self.data = binning(last, 2) / 4.0
            self.curr_reduction *= 2
            self.blurs = []
            if self.do_mask:
                self.cur_mask = (binning(self.cur_mask, 2) > 0).astype(numpy.int8)
                self.cur_mask = morphology.binary_dilation(self.cur_mask, self.grow)
            self.octave += 1

        if len(self.keypoints) == 0 :
            self.keypoints = keypoints
        else:
            old_size = self.keypoints.size
            new_size = old_size + l
            new_keypoints = numpy.recarray(new_size, dtype=self.keypoints.dtype)
            new_keypoints[:old_size] = self.keypoints
            new_keypoints[old_size:] = keypoints
            self.keypoints = new_keypoints

    def refine_Hessian(self, kpx, kpy, kps):
        """
        
        Refine the keypoint location based on a 3 point derivative
        
        @param kpx: x_pos of keypoint
        @param kpy: y_pos of keypoint
        @param kps: s_pos of keypoint
        @return  
        """
        curr = self.dogs[(kps, kpy, kpx)]
        nx = self.dogs[(kps, kpy, kpx + 1)]
        px = self.dogs[(kps, kpy, kpx - 1)]
        ny = self.dogs[(kps, kpy + 1, kpx)]
        py = self.dogs[(kps, kpy - 1, kpx)]
        ns = self.dogs[(kps + 1, kpy, kpx)]
        ps = self.dogs[(kps - 1, kpy, kpx)]

        nxny = self.dogs[(kps, kpy + 1, kpx + 1)]
        nxpy = self.dogs[(kps, kpy - 1, kpx + 1)]
        pxny = self.dogs[(kps, kpy + 1, kpx - 1)]
        pxpy = self.dogs[(kps, kpy - 1, kpx - 1)]

        nsny = self.dogs[(kps + 1, kpy + 1, kpx)]
        nspy = self.dogs[(kps + 1, kpy - 1, kpx)]
        psny = self.dogs[(kps - 1, kpy + 1, kpx)]
        pspy = self.dogs[(kps - 1, kpy - 1, kpx)]

        nxns = self.dogs[(kps + 1, kpy, kpx + 1)]
        nxps = self.dogs[(kps - 1, kpy, kpx + 1)]
        pxns = self.dogs[(kps + 1, kpy, kpx - 1)]
        pxps = self.dogs[(kps - 1, kpy, kpx - 1)]

        dx = (nx - px) / 2.0
        dy = (ny - py) / 2.0
        ds = (ns - ps) / 2.0
        dxx = (nx - 2.0 * curr + px)
        dyy = (ny - 2.0 * curr + py)
        dss = (ns - 2.0 * curr + ps)
        dxy = (nxny - nxpy - pxny + pxpy) / 4.0
        dxs = (nxns - nxps - pxns + pxps) / 4.0
        dsy = (nsny - nspy - psny + pspy) / 4.0
        det = -(dxs * dyy * dxs) + dsy * dxy * dxs + dxs * dsy * dxy - dss * dxy * dxy - dsy * dsy * dxx + dss * dyy * dxx
        K00 = dyy * dxx - dxy * dxy
        K01 = dxs * dxy - dsy * dxx
        K02 = dsy * dxy - dxs * dyy
        K10 = dxy * dxs - dsy * dxx
        K11 = dss * dxx - dxs * dxs
        K12 = dxs * dsy - dss * dxy
        K20 = dsy * dxy - dyy * dxs
        K21 = dsy * dxs - dss * dxy
        K22 = dss * dyy - dsy * dsy

        delta_s = -(ds * K00 + dy * K01 + dx * K02) / det
        delta_y = -(ds * K10 + dy * K11 + dx * K12) / det
        delta_x = -(ds * K20 + dy * K21 + dx * K22) / det
        peakval = curr + 0.5 * (delta_s * ds + delta_y * dy + delta_x * dx)
        mask = numpy.logical_and(abs(delta_x < self.tresh), abs(delta_y < self.tresh), abs(delta_s < self.tresh))
        return kpx + delta_x, kpy + delta_y, kps + delta_s, peakval, mask

    def refine_Hessian_SG(self, kpx, kpy, kps):
        """ Savitzky Golay algorithm to check if a point is really the maximum """



        k2x = []
        k2y = []
        sigmas = []
        i = 0
        kds = []
        kdx = []
        kdy = []

        #Hessian patch 3
<<<<<<< HEAD
        SGX0Y0   =  [-0.11111111 ,0.22222222 ,-0.11111111 ,0.22222222 ,0.55555556 ,0.22222222 ,-0.11111111 ,0.22222222 ,-0.11111111]
        SGX1Y0   =  [-0.16666667 ,0.00000000 ,0.16666667 ,-0.16666667 ,0.00000000 ,0.16666667 ,-0.16666667 ,0.00000000 ,0.16666667 ]
        SGX2Y0   =  [0.16666667 ,-0.33333333 ,0.16666667 ,0.16666667 ,-0.33333333 ,0.16666667 ,0.16666667,-0.33333333,0.16666667 ]
        SGX0Y1   =  [-0.16666667,-0.16666667,-0.16666667,0.00000000,0.00000000,0.00000000,0.16666667,0.16666667,0.16666667]
        SGX1Y1   =  [0.25000000,0.00000000,-0.25000000,0.00000000,0.00000000,0.00000000,-0.25000000,0.00000000,0.25000000]
        SGX0Y2   =  [0.16666667 ,0.16666667 ,0.16666667 ,-0.33333333 ,-0.33333333 ,-0.33333333 ,0.16666667 ,0.16666667 ,0.16666667]

        for y,x,sigma in itertools.izip(kpy,kpx,kps):
            
#             print sigma
#             j = round(numpy.log(sigma/self.sigmas[0][0])/numpy.log(2)*self.scale_per_octave)
            
#             if j > 0 and j < self.scale_per_octave+1:
            curr_dog = self.dogs[sigma]
            prev_dog = self.dogs[sigma-1]
            next_dog = self.dogs[sigma+1]

            if (x > 1 and x < curr_dog.shape[1]-2 and y > 1 and y < curr_dog.shape[0]-2):
            
                
                patch3 = curr_dog[y-1:y+2,x-1:x+2]
                patch3_prev = prev_dog[y-1:y+2,x-1:x+2]
                patch3_next = next_dog[y-1:y+2,x-1:x+2]

                dx = (SGX1Y0*patch3.ravel()).sum()
                dy = (SGX0Y1*patch3.ravel()).sum()
                d2x = (SGX2Y0*patch3.ravel()).sum()
                d2y = (SGX0Y2*patch3.ravel()).sum()
                dxy = (SGX1Y1*patch3.ravel()).sum()

                s_next = (SGX0Y0*patch3_next.ravel()).sum()
                s = (SGX0Y0*patch3.ravel()).sum()
                s_prev = (SGX0Y0*patch3_prev.ravel()).sum()
                d2s = (s_next + s_prev - 2.0*s) /4.0
                ds = (s_next - s_prev) /2.0
                
                dx_next = (SGX1Y0*patch3_next.ravel()).sum()
                dx_prev = (SGX1Y0*patch3_prev.ravel()).sum()
                
                dy_next = (SGX0Y1*patch3_next.ravel()).sum()
                dy_prev = (SGX0Y1*patch3_prev.ravel()).sum()
                
                dxs = (dx_next - dx_prev)/2.0
                dys = (dy_next - dy_prev)/2.0                
                                
                lap = numpy.array([[d2y,dxy,dys],[dxy,d2x,dxs],[dys,dxs,d2s]])
                delta = - (numpy.dot(numpy.linalg.inv(lap),[dy,dx,ds]))
                err = numpy.linalg.norm(delta[:-1])
#                 if  numpy.sqrt(delta[0]**2+delta[1]**2) < numpy.sqrt(4) and numpy.abs(delta[0]) <= 2.0 and numpy.abs(delta[1]) <= 2.0 and numpy.abs(delta[2]) <= self.sigmas[-1][0]*self.curr_reduction:
                if  numpy.sqrt(delta[0]**2+delta[1]**2) < numpy.sqrt(2) and numpy.abs(delta[0]) <= 1.0 and numpy.abs(delta[1]) <= 1.0 and numpy.abs(delta[2]) <= 1.0:
                    k2x.append(x+delta[1])  
                    k2y.append(y+delta[0])
                    sigmas.append(sigma)
                    kds.append(delta[2])       
                    kdx.append(delta[1]) 
                    kdy.append(delta[0])
                                      
        return numpy.asarray(k2x),numpy.asarray(k2y),numpy.asarray(sigmas),numpy.asarray(kds)
        
        
=======
        SGX0Y0 = [-0.11111111 , 0.22222222 , -0.11111111 , 0.22222222 , 0.55555556 , 0.22222222 , -0.11111111 , 0.22222222 , -0.11111111]
        SGX1Y0 = [-0.16666667 , 0.00000000 , 0.16666667 , -0.16666667 , 0.00000000 , 0.16666667 , -0.16666667 , 0.00000000 , 0.16666667 ]
        SGX2Y0 = [0.16666667 , -0.33333333 , 0.16666667 , 0.16666667 , -0.33333333 , 0.16666667 , 0.16666667, -0.33333333, 0.16666667 ]
        SGX0Y1 = [-0.16666667, -0.16666667, -0.16666667, 0.00000000, 0.00000000, 0.00000000, 0.16666667, 0.16666667, 0.16666667]
        SGX1Y1 = [0.25000000, 0.00000000, -0.25000000, 0.00000000, 0.00000000, 0.00000000, -0.25000000, 0.00000000, 0.25000000]
        SGX0Y2 = [0.16666667 , 0.16666667 , 0.16666667 , -0.33333333 , -0.33333333 , -0.33333333 , 0.16666667 , 0.16666667 , 0.16666667]

        for y, x, sigma in itertools.izip(kpy, kpx, kps):


            j = round(numpy.log(sigma / self.sigmas[0][0]) / numpy.log(2) * self.scale_per_octave)

            if j > 0 and j < self.scale_per_octave + 1:
                curr_dog = self.dogs[j]
                prev_dog = self.dogs[j - 1]
                next_dog = self.dogs[j + 1]

                if (x > 1 and x < curr_dog.shape[1] - 2 and y > 1 and y < curr_dog.shape[0] - 2):


                    patch3 = curr_dog[y - 1:y + 2, x - 1:x + 2]
                    patch3_prev = prev_dog[y - 1:y + 2, x - 1:x + 2]
                    patch3_next = next_dog[y - 1:y + 2, x - 1:x + 2]

                    dx = (SGX1Y0 * patch3.ravel()).sum()
                    dy = (SGX0Y1 * patch3.ravel()).sum()
                    d2x = (SGX2Y0 * patch3.ravel()).sum()
                    d2y = (SGX0Y2 * patch3.ravel()).sum()
                    dxy = (SGX1Y1 * patch3.ravel()).sum()

                    s_next = (SGX0Y0 * patch3_next.ravel()).sum()
                    s = (SGX0Y0 * patch3.ravel()).sum()
                    s_prev = (SGX0Y0 * patch3_prev.ravel()).sum()
                    d2s = (s_next + s_prev - 2.0 * s) / 4.0
                    ds = (s_next - s_prev) / 2.0

                    dx_next = (SGX1Y0 * patch3_next.ravel()).sum()
                    dx_prev = (SGX1Y0 * patch3_prev.ravel()).sum()

                    dy_next = (SGX0Y1 * patch3_next.ravel()).sum()
                    dy_prev = (SGX0Y1 * patch3_prev.ravel()).sum()

                    dxs = (dx_next - dx_prev) / 2.0
                    dys = (dy_next - dy_prev) / 2.0

                    lap = numpy.array([[d2y, dxy, dys], [dxy, d2x, dxs], [dys, dxs, d2s]])
                    delta = -(numpy.dot(numpy.linalg.inv(lap), [dy, dx, ds]))
#                     print delta
                    err = numpy.linalg.norm(delta[:-1])
                    if  err < numpy.sqrt(4) and numpy.abs(delta[0]) <= 2.0 and numpy.abs(delta[1]) <= 2.0 and numpy.abs(delta[2]) <= self.sigmas[-1][0]:
                        k2x.append(x + delta[1])
                        k2y.append(y + delta[0])
                        sigmas.append(sigma)
                        kds.append(delta[2])
                        kdx.append(delta[1])
                        kdy.append(delta[0])

        return numpy.asarray(k2x), numpy.asarray(k2y), numpy.asarray(sigmas), numpy.asarray(kds)


>>>>>>> b5b843dd
    def Direction(self):
        import pylab
        i = 0
        kpx = self.keypoints.x
        kpy = self.keypoints.y
        sigma = self.keypoints.sigma
        img = self.raw
        pylab.figure()
        pylab.imshow(img, interpolation='nearest')

        for y, x, s in itertools.izip(kpy, kpx, sigma):
            s_patch = numpy.trunc(s * 2)

            if s_patch % 2 == 0 :
                s_patch += 1

            if s_patch < 3 : s_patch = 3

            if (x > s_patch / 2 and x < img.shape[1] - s_patch / 2 - 1 and y > s_patch / 2 and y < img.shape[0] - s_patch / 2):

                patch = img[y - (s_patch - 1) / 2:y + (s_patch - 1) / 2 + 1, x - (s_patch - 1) / 2:x + (s_patch - 1) / 2 + 1]
                x_patch = numpy.arange(s_patch)
                Gx = numpy.exp(-4 * numpy.log(2) * (x_patch - numpy.median(x_patch)) ** 2 / s)
                Gy = Gx[:, numpy.newaxis]
                dGx = -Gx * 4 * numpy.log(2) / s * 2 * (x_patch - numpy.median(x_patch))
                dGy = dGx[:, numpy.newaxis]
                d2Gx = -8 * numpy.log(2) / s * ((x_patch - numpy.median(x_patch)) * dGx + Gx)
                d2Gy = d2Gx[:, numpy.newaxis]

                Hxx = d2Gx * Gy
                Hyy = d2Gy * Gx
                Hxy = dGx * dGy
<<<<<<< HEAD
  
                d2x = (Hxx.ravel()*patch.ravel()).sum()
                d2y = (Hyy.ravel()*patch.ravel()).sum()
                dxy = (Hxy.ravel()*patch.ravel()).sum()
                H = numpy.array([[d2y,dxy],[dxy,d2x]])
                val,vect = numpy.linalg.eig(H)
#                 print 'new point'
#                 print x,y
#                 print val
#                 print vect
                e = numpy.abs(val[0]-val[1])/numpy.abs(val[0]+val[1])
#                 print e
                pylab.plot(x,y,'og')
                
                if e > 0.015:
                    i = i+1
                    if val[0]< val[1]:
                        pylab.annotate("", xy=(x+vect[0][0]*val[0],y+vect[0][1]*val[0]), xytext=(x, y),
                                       arrowprops=dict(facecolor='red', shrink=0.05),)
                    else:
                        pylab.annotate("", xy=(x+vect[1][0]*val[1],y+vect[1][1]*val[1]), xytext=(x, y),
                        arrowprops=dict(facecolor='red', shrink=0.05),)
                else: print e
                
        print i 
                            
=======

                d2x = (Hxx.ravel() * patch.ravel()).sum()
                d2y = (Hyy.ravel() * patch.ravel()).sum()
                dxy = (Hxy.ravel() * patch.ravel()).sum()
                H = numpy.array([[d2y, dxy], [dxy, d2x]])
                val, vect = numpy.linalg.eig(H)
                print 'new point'
                print x, y
                print val
                print vect
                e = numpy.abs(val[0] - val[1]) / numpy.abs(val[0] + val[1])
                print e
                pylab.plot(x, y, 'og')

#                 if val[0] < val[1]:
                pylab.annotate("", xy=(x + vect[0][0] * val[0], y + vect[0][1] * val[0]), xytext=(x, y),
                                   arrowprops=dict(facecolor='red', shrink=0.05),)
#                 else:
                pylab.annotate("", xy=(x + vect[1][0] * val[1], y + vect[1][1] * val[1]), xytext=(x, y),
                    arrowprops=dict(facecolor='red', shrink=0.05),)

>>>>>>> b5b843dd
if __name__ == "__main__":

    kx = []
    ky = []
    k2x = []
    k2y = []
    dx = []
    dy = []


    import fabio, pylab
#     img = fabio.open("../test/testimages/LaB6_0003.mar3450").data
#     img = fabio.open("../test/testimages/grid2k0000.edf").data
    img = fabio.open("../test/testimages/halfccd.edf").data
    img = numpy.log1p(img)
#     img = img[img.shape[0]/2-256:img.shape[0]/2+256,img.shape[1]/2-256:img.shape[1]/2+256]
#     img = image_test()

    bd = BlobDetection(img)
    kx, ky, dx, dy, sigma = bd._one_octave()
    print bd.sigmas

    #building histogram with the corrected sigmas
    sigma = numpy.asarray(sigma)
    pylab.figure(2)
    pylab.clf()
    pylab.hist(sigma, bins=500)
    pylab.show()


    h = pylab.hist(sigma, bins=500)
    n = h[0].__len__()
    Proba = h[0] / float(numpy.sum(h[0]))
#     print Proba.size,numpy.max(Proba)

    max = 0.0
#     print n

    for cpt in range(n):
#         print cpt
        Proba1 = Proba[: cpt]
        Proba2 = Proba[cpt :]
        P1 = numpy.sum(Proba1)
        P2 = numpy.sum(Proba2)
#         print P1,P2

        n1 = numpy.arange(cpt)
        n2 = numpy.arange(cpt, n)
        Moy1 = sum(n1 * Proba1) / P1
        Moy2 = sum(n2 * Proba2) / P2
#         print "Moyennes"
#         print Moy1,Moy2

        VarInterC = P1 * P2 * (Moy1 - Moy2) ** 2
#         print "Variance IC"
#         print VarInterC

        if VarInterC > max :
            max = VarInterC
            index = cpt

#     print max,cpt
    print 'sigma pour la separation'
    print h[1][index]
#  building arrays x and y containing all the coordinates of the keypoints, only for vizualisation
    x = []
    y = []
    print bd.keypoints.__len__()
    for j in range(bd.keypoints.__len__()):
        k = bd.keypoints[j]
        x.extend(numpy.transpose(k)[0])
        y.extend(numpy.transpose(k)[1])


    print x.__len__(), y.__len__(), kx.__len__(), ky.__len__()

    pylab.figure(1)
    pylab.clf()
    pylab.imshow((img), interpolation='nearest')
    pylab.plot(x, y, 'or')
    pylab.show()
<|MERGE_RESOLUTION|>--- conflicted
+++ resolved
@@ -180,17 +180,14 @@
             self.mask = (mask != 0).astype(numpy.int8)
         else:
             self.mask = (img <= 0).astype(numpy.int8)
-<<<<<<< HEAD
-            self.mask[0,:] = self.mask[:,0] = self.mask[-1,:] = self.mask[:,-1]= 1
-=======
         #mask out the border of the image
         self.mask[0, :] = 1
         self.mask[-1, :] = 1
         self.mask[:, 0] = 1
         self.mask[:, -1] = 1
->>>>>>> b5b843dd
         to_mask = numpy.where(self.mask)
         self.do_mask = to_mask[0].size > 0
+        print self.do_mask
         if self.do_mask:
             self.raw[to_mask] = 0
 
@@ -252,6 +249,9 @@
         print(self.sigmas)
 
     @timeit
+
+
+    @timeit
     def _one_octave(self, shrink=True, do_SG4=True, n_5=False):
         """
         Return the blob coordinates for an octave
@@ -311,16 +311,6 @@
 
         dtype = numpy.dtype([('x', numpy.float32), ('y', numpy.float32), ('sigma', numpy.float32), ('I', numpy.float32)])
         keypoints = numpy.recarray((l,), dtype=dtype)
-<<<<<<< HEAD
-        sigmas = numpy.array([s[0] for s in self.sigmas])  
-        
-        if l != 0 :    
-            keypoints[:].x = kpx * self.curr_reduction
-            keypoints[:].y = kpy * self.curr_reduction
-            keypoints[:].scale = (self.curr_reduction * sigmas.take(kps) + delta_s) ** 2  #scale = sigma^2
-            keypoints[:].I = self.dogs[(kps, numpy.around(kpy).astype(int), numpy.around(kpx).astype(int))]
-        
-=======
 #        sigmas = numpy.array([s[0] for s in self.sigmas])
 
 
@@ -331,7 +321,6 @@
             keypoints[:].sigma = (self.curr_reduction * sigmas)
             keypoints[:].I = peak_val[valid]
 
->>>>>>> b5b843dd
         if shrink:
             #shrink data so that they can be treated by next octave
             print("In shrink")
@@ -440,68 +429,6 @@
         kdy = []
 
         #Hessian patch 3
-<<<<<<< HEAD
-        SGX0Y0   =  [-0.11111111 ,0.22222222 ,-0.11111111 ,0.22222222 ,0.55555556 ,0.22222222 ,-0.11111111 ,0.22222222 ,-0.11111111]
-        SGX1Y0   =  [-0.16666667 ,0.00000000 ,0.16666667 ,-0.16666667 ,0.00000000 ,0.16666667 ,-0.16666667 ,0.00000000 ,0.16666667 ]
-        SGX2Y0   =  [0.16666667 ,-0.33333333 ,0.16666667 ,0.16666667 ,-0.33333333 ,0.16666667 ,0.16666667,-0.33333333,0.16666667 ]
-        SGX0Y1   =  [-0.16666667,-0.16666667,-0.16666667,0.00000000,0.00000000,0.00000000,0.16666667,0.16666667,0.16666667]
-        SGX1Y1   =  [0.25000000,0.00000000,-0.25000000,0.00000000,0.00000000,0.00000000,-0.25000000,0.00000000,0.25000000]
-        SGX0Y2   =  [0.16666667 ,0.16666667 ,0.16666667 ,-0.33333333 ,-0.33333333 ,-0.33333333 ,0.16666667 ,0.16666667 ,0.16666667]
-
-        for y,x,sigma in itertools.izip(kpy,kpx,kps):
-            
-#             print sigma
-#             j = round(numpy.log(sigma/self.sigmas[0][0])/numpy.log(2)*self.scale_per_octave)
-            
-#             if j > 0 and j < self.scale_per_octave+1:
-            curr_dog = self.dogs[sigma]
-            prev_dog = self.dogs[sigma-1]
-            next_dog = self.dogs[sigma+1]
-
-            if (x > 1 and x < curr_dog.shape[1]-2 and y > 1 and y < curr_dog.shape[0]-2):
-            
-                
-                patch3 = curr_dog[y-1:y+2,x-1:x+2]
-                patch3_prev = prev_dog[y-1:y+2,x-1:x+2]
-                patch3_next = next_dog[y-1:y+2,x-1:x+2]
-
-                dx = (SGX1Y0*patch3.ravel()).sum()
-                dy = (SGX0Y1*patch3.ravel()).sum()
-                d2x = (SGX2Y0*patch3.ravel()).sum()
-                d2y = (SGX0Y2*patch3.ravel()).sum()
-                dxy = (SGX1Y1*patch3.ravel()).sum()
-
-                s_next = (SGX0Y0*patch3_next.ravel()).sum()
-                s = (SGX0Y0*patch3.ravel()).sum()
-                s_prev = (SGX0Y0*patch3_prev.ravel()).sum()
-                d2s = (s_next + s_prev - 2.0*s) /4.0
-                ds = (s_next - s_prev) /2.0
-                
-                dx_next = (SGX1Y0*patch3_next.ravel()).sum()
-                dx_prev = (SGX1Y0*patch3_prev.ravel()).sum()
-                
-                dy_next = (SGX0Y1*patch3_next.ravel()).sum()
-                dy_prev = (SGX0Y1*patch3_prev.ravel()).sum()
-                
-                dxs = (dx_next - dx_prev)/2.0
-                dys = (dy_next - dy_prev)/2.0                
-                                
-                lap = numpy.array([[d2y,dxy,dys],[dxy,d2x,dxs],[dys,dxs,d2s]])
-                delta = - (numpy.dot(numpy.linalg.inv(lap),[dy,dx,ds]))
-                err = numpy.linalg.norm(delta[:-1])
-#                 if  numpy.sqrt(delta[0]**2+delta[1]**2) < numpy.sqrt(4) and numpy.abs(delta[0]) <= 2.0 and numpy.abs(delta[1]) <= 2.0 and numpy.abs(delta[2]) <= self.sigmas[-1][0]*self.curr_reduction:
-                if  numpy.sqrt(delta[0]**2+delta[1]**2) < numpy.sqrt(2) and numpy.abs(delta[0]) <= 1.0 and numpy.abs(delta[1]) <= 1.0 and numpy.abs(delta[2]) <= 1.0:
-                    k2x.append(x+delta[1])  
-                    k2y.append(y+delta[0])
-                    sigmas.append(sigma)
-                    kds.append(delta[2])       
-                    kdx.append(delta[1]) 
-                    kdy.append(delta[0])
-                                      
-        return numpy.asarray(k2x),numpy.asarray(k2y),numpy.asarray(sigmas),numpy.asarray(kds)
-        
-        
-=======
         SGX0Y0 = [-0.11111111 , 0.22222222 , -0.11111111 , 0.22222222 , 0.55555556 , 0.22222222 , -0.11111111 , 0.22222222 , -0.11111111]
         SGX1Y0 = [-0.16666667 , 0.00000000 , 0.16666667 , -0.16666667 , 0.00000000 , 0.16666667 , -0.16666667 , 0.00000000 , 0.16666667 ]
         SGX2Y0 = [0.16666667 , -0.33333333 , 0.16666667 , 0.16666667 , -0.33333333 , 0.16666667 , 0.16666667, -0.33333333, 0.16666667 ]
@@ -562,7 +489,6 @@
         return numpy.asarray(k2x), numpy.asarray(k2y), numpy.asarray(sigmas), numpy.asarray(kds)
 
 
->>>>>>> b5b843dd
     def Direction(self):
         import pylab
         i = 0
@@ -595,34 +521,6 @@
                 Hxx = d2Gx * Gy
                 Hyy = d2Gy * Gx
                 Hxy = dGx * dGy
-<<<<<<< HEAD
-  
-                d2x = (Hxx.ravel()*patch.ravel()).sum()
-                d2y = (Hyy.ravel()*patch.ravel()).sum()
-                dxy = (Hxy.ravel()*patch.ravel()).sum()
-                H = numpy.array([[d2y,dxy],[dxy,d2x]])
-                val,vect = numpy.linalg.eig(H)
-#                 print 'new point'
-#                 print x,y
-#                 print val
-#                 print vect
-                e = numpy.abs(val[0]-val[1])/numpy.abs(val[0]+val[1])
-#                 print e
-                pylab.plot(x,y,'og')
-                
-                if e > 0.015:
-                    i = i+1
-                    if val[0]< val[1]:
-                        pylab.annotate("", xy=(x+vect[0][0]*val[0],y+vect[0][1]*val[0]), xytext=(x, y),
-                                       arrowprops=dict(facecolor='red', shrink=0.05),)
-                    else:
-                        pylab.annotate("", xy=(x+vect[1][0]*val[1],y+vect[1][1]*val[1]), xytext=(x, y),
-                        arrowprops=dict(facecolor='red', shrink=0.05),)
-                else: print e
-                
-        print i 
-                            
-=======
 
                 d2x = (Hxx.ravel() * patch.ravel()).sum()
                 d2y = (Hyy.ravel() * patch.ravel()).sum()
@@ -644,8 +542,15 @@
                 pylab.annotate("", xy=(x + vect[1][0] * val[1], y + vect[1][1] * val[1]), xytext=(x, y),
                     arrowprops=dict(facecolor='red', shrink=0.05),)
 
->>>>>>> b5b843dd
 if __name__ == "__main__":
+    
+    kx=[]
+    ky=[]
+    k2x=[]
+    k2y=[]
+    dx=[]
+    dy=[]
+    
 
     kx = []
     ky = []
