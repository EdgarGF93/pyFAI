#!/usr/bin/env python
# -*- coding: utf-8 -*-
#
#    Project: Azimuthal integration
#             https://github.com/kif
#
#    Copyright (C) European Synchrotron Radiation Facility, Grenoble, France
#
#    Principal author:       Jérôme Kieffer (Jerome.Kieffer@ESRF.eu)
#
#    This program is free software: you can redistribute it and/or modify
#    it under the terms of the GNU General Public License as published by
#    the Free Software Foundation, either version 3 of the License, or
#    (at your option) any later version.
#
#    This program is distributed in the hope that it will be useful,
#    but WITHOUT ANY WARRANTY; without even the implied warranty of
#    MERCHANTABILITY or FITNESS FOR A PARTICULAR PURPOSE.  See the
#    GNU General Public License for more details.
#
#    You should have received a copy of the GNU General Public License
#    along with this program.  If not, see <http://www.gnu.org/licenses/>.
#

"""
pyFAI-calib

A tool for determining the geometry of a detector using a reference sample.

"""

__author__ = "Jerome Kieffer"
__contact__ = "Jerome.Kieffer@ESRF.eu"
__license__ = "GPLv3+"
__copyright__ = "European Synchrotron Radiation Facility, Grenoble, France"
__date__ = "15/07/2013"
__status__ = "development"

import os, sys, time, logging, types
from optparse import OptionParser
logging.basicConfig(level=logging.INFO)
logger = logging.getLogger("pyFAI.calibration")
import numpy, scipy.ndimage
import fabio
import matplotlib
import pylab
from .detectors import detector_factory, Detector
from .geometryRefinement import GeometryRefinement
from .peakPicker import PeakPicker
from . import units
from .utils import averageImages, measure_offset, expand_args
from .azimuthalIntegrator import AzimuthalIntegrator
from .units import hc
from . import version as PyFAI_VERSION

matplotlib.interactive(True)

class AbstractCalibration(object):

    """
    Everything that is commun to Calibration and Recalibration
    """

    win_error = "We are under windows, matplotlib is not able to"\
                         " display too many images without crashing, this"\
                         " is why the window showing the diffraction image"\
                         " is closed"
    def __init__(self, dataFiles=None, darkFiles=None, flatFiles=None, pixelSize=None,
                 splineFile=None, detector=None, spacing_file=None, wavelength=None):
        """
        Constructor:

        @param dataFiles: list of filenames containing data images
        @param darkFiles: list of filenames containing dark current images
        @param flatFiles: list of filenames containing flat images
        @param pixelSize: size of the pixel in meter as 2 tuple
        @param splineFile: file containing the distortion of the taper
        @param detector: Detector name or instance
        @param spacing_file: file containing the spacing of Miller plans (in decreasing order, in Angstrom, space separated)
        @param wavelength: radiation wavelength in meter
        """
        self.dataFiles = dataFiles
        self.darkFiles = darkFiles
        self.flatFiles = flatFiles
        self.pointfile = None

        self.detector = self.get_detector(detector)

        if splineFile and os.path.isfile(splineFile):
            self.detector.splineFile = os.path.abspath(splineFile)
        if pixelSize:
            if "__len__" in dir(pixelSize) and len(pixelSize) >= 2:
                self.detector.pixel1 = float(pixelSize[0])
                self.detector.pixel2 = float(pixelSize[1])
            else:
                self.detector.pixel1 = self.detector.pixel2 = float(pixelSize)

        self.cutBackground = None
        self.outfile = "merged.edf"
        self.peakPicker = None
        self.img = None
        self.ai = AzimuthalIntegrator(dist=1, detector=self.detector)
        self.wavelength = wavelength
        if wavelength:
            self.ai.wavelength = wavelength

        self.data = None
        self.basename = None
        self.geoRef = None
        self.reconstruct = False
        self.spacing_file = spacing_file
        self.mask = None
        self.saturation = 0.1
        self.fixed = ["wavelength"]  # parameter fixed during optimization
        self.max_rings = None
        self.max_iter = 1000
        self.gui = True
        self.interactive = True
        self.filter = "mean"
        self.basename = None
        self.saturation = 0.1
        self.weighted = False
        self.polarization_factor = None
        self.parser = None
        self.nPt_1D = 1024
        self.nPt_2D_azim = 360
        self.nPt_2D_rad = 400
        self.units = None
        self.keep = True

    def __repr__(self):
        lst = ["Calibration object:"]
        if self.dataFiles:
            lst.append("data= " + ", ".join(self.dataFiles))
        else:
            lst.append("data= None")
        if self.darkFiles:
            lst.append("dark= " + ", ".join(self.darkFiles))
        else:
            lst.append("dark= None")
        if self.flatFiles:
            lst.append("flat= " + ", ".join(self.flatFiles))
        else:
            lst.append("flat= None")
        if self.fixed:
            lst.append("fixed=" + ", ".join(self.fixed))
        else:
            lst.append("fixed= None")
        lst.append(self.detector.__repr__())
        return os.linesep.join(lst)

    def get_detector(self, detector):
        if type(detector) in types.StringTypes:
            try:
                return detector_factory(detector)
            except RuntimeError:
                sys.exit(-1)
        elif isinstance(detector, Detector):
            return detector
        else:
            return Detector()

    def configure_parser(self, version="%prog from pyFAI version " + PyFAI_VERSION,
                         usage="%prog [options] inputfile.edf",
                         description=None, epilog=None):
        """Common configuration for parsers
        """
        self.parser = OptionParser(usage=usage, version=version,
                              description=description, epilog=epilog)
        self.parser.add_option("-o", "--out", dest="outfile",
                          help="Filename where processed image is saved", metavar="FILE",
                          default="merged.edf")
        self.parser.add_option("-v", "--verbose",
                          action="store_true", dest="debug", default=False,
                          help="switch to debug/verbose mode")
        self.parser.add_option("-S", "--spacing", dest="spacing", metavar="FILE",
                      help="file containing d-spacing of the reference sample (MANDATORY)",
                      default=None)
        self.parser.add_option("-w", "--wavelength", dest="wavelength", type="float",
                      help="wavelength of the X-Ray beam in Angstrom", default=None)
        self.parser.add_option("-e", "--energy", dest="energy", type="float",
                      help="energy of the X-Ray beam in keV (hc=%skeV.A)" % hc, default=None)
        self.parser.add_option("-P", "--polarization", dest="polarization_factor",
                      type="float", default=None,
                      help="polarization factor, from -1 (vertical) to +1 (horizontal),"\
                      " default is None (no correction), synchrotrons are around 0.95")
        self.parser.add_option("-b", "--background", dest="background",
                      help="Automatic background subtraction if no value are provided",
                      default=None)
        self.parser.add_option("-d", "--dark", dest="dark",
                      help="list of dark images to average and subtract", default=None)
        self.parser.add_option("-f", "--flat", dest="flat",
                      help="list of flat images to average and divide", default=None)
        self.parser.add_option("-s", "--spline", dest="spline",
                      help="spline file describing the detector distortion", default=None)
        self.parser.add_option("-D", "--detector", dest="detector_name",
                      help="Detector name (instead of pixel size+spline)", default=None)
        self.parser.add_option("-m", "--mask", dest="mask",
                      help="file containing the mask (for image reconstruction)", default=None)
        self.parser.add_option("-n", "--pt", dest="npt",
                      help="file with datapoints saved. Default: basename.npt", default=None)
        self.parser.add_option("--filter", dest="filter",
                      help="select the filter, either mean(default), max or median",
                       default="mean")
        self.parser.add_option("-l", "--distance", dest="distance", type="float",
                      help="sample-detector distance in millimeter", default=None)
        self.parser.add_option("--poni1", dest="poni1", type="float",
                      help="poni1 coordinate in meter", default=None)
        self.parser.add_option("--poni2", dest="poni2", type="float",
                      help="poni2 coordinate in meter", default=None)
        self.parser.add_option("--rot1", dest="rot1", type="float",
                      help="rot1 in radians", default=None)
        self.parser.add_option("--rot2", dest="rot2", type="float",
                      help="rot2 in radians", default=None)
        self.parser.add_option("--rot3", dest="rot3", type="float",
                      help="rot3 in radians", default=None)

        self.parser.add_option("--fix-dist", dest="fix_dist",
                      help="fix the distance parameter", default=None, action="store_true")
        self.parser.add_option("--free-dist", dest="fix_dist",
                      help="free the distance parameter", default=None, action="store_false")

        self.parser.add_option("--fix-poni1", dest="fix_poni1",
                      help="fix the poni1 parameter", default=None, action="store_true")
        self.parser.add_option("--free-poni1", dest="fix_poni1",
                      help="free the poni1 parameter", default=None, action="store_false")

        self.parser.add_option("--fix-poni2", dest="fix_poni2",
                      help="fix the poni2 parameter", default=None, action="store_true")
        self.parser.add_option("--free-poni2", dest="fix_poni2",
                      help="free the poni2 parameter", default=None, action="store_false")

        self.parser.add_option("--fix-rot1", dest="fix_rot1",
                      help="fix the rot1 parameter", default=None, action="store_true")
        self.parser.add_option("--free-rot1", dest="fix_rot1",
                      help="free the rot1 parameter", default=None, action="store_false")

        self.parser.add_option("--fix-rot2", dest="fix_rot2",
                      help="fix the rot2 parameter", default=None, action="store_true")
        self.parser.add_option("--free-rot2", dest="fix_rot2",
                      help="free the rot2 parameter", default=None, action="store_false")

        self.parser.add_option("--fix-rot3", dest="fix_rot3",
                      help="fix the rot3 parameter", default=None, action="store_true")
        self.parser.add_option("--free-rot3", dest="fix_rot3",
                      help="free the rot3 parameter", default=None, action="store_false")

        self.parser.add_option("--fix-wavelength", dest="fix_wavelength",
                      help="fix the wavelength parameter", default=True, action="store_true")
        self.parser.add_option("--free-wavelength", dest="fix_wavelength",
                      help="free the wavelength parameter", default=True, action="store_false")

        self.parser.add_option("--saturation", dest="saturation",
                      help="consider all pixel>max*(1-saturation) as saturated and "\
                      "reconstruct them",
                      default=0.1, type="float")
        self.parser.add_option("--weighted", dest="weighted",
                      help="weight fit by intensity, by default not.",
                       default=False, action="store_true")
        self.parser.add_option("--npt", dest="nPt_1D",
                      help="Number of point in 1D integrated pattern, Default: 1024", type="int",
                      default=1024)
        self.parser.add_option("--npt-azim", dest="nPt_2D_azim",
                      help="Number of azimuthal sectors in 2D integrated images. Default: 360", type="int",
                      default=360)
        self.parser.add_option("--npt-rad", dest="nPt_2D_rad",
                      help="Number of radial bins in 2D integrated images. Default: 400", type="int",
                      default=400)
        self.parser.add_option("--unit", dest="unit",
                      help="Valid units for radial range: 2th_deg, 2th_rad, q_nm^-1,"\
                      " q_A^-1, r_mm. Default: 2th_deg", type="str", default="2th_deg")
        self.parser.add_option("--no-gui", dest="gui",
                      help="force the program to run without a Graphical interface",
                      default=True, action="store_false")
        self.parser.add_option("--no-interactive", dest="interactive",
                      help="force the program to run and exit without prompting"\
                      " for refinements", default=True, action="store_false")


    def analyse_options(self, options=None, args=None):
        """
        Analyse options and arguments

        @return: option,arguments
        """
        if (options is None) and  (args is None):
            options, args = self.parser.parse_args()
        if options.debug:
            logger.setLevel(logging.DEBUG)
        self.outfile = options.outfile
        if options.dark:
            self.darkFiles = [f for f in options.dark.split(",") if os.path.isfile(f)]
            if not self.darkFiles:  #empty container !!!
                logger.error("No dark file exists !!!")
                self.darkFiles = None
        if options.flat:
            self.flatFiles = [f for f in options.flat.split(",") if os.path.isfile(f)]
            if not self.flatFiles:  #empty container !!!
                logger.error("No flat file exists !!!")
                self.flatFiles = None


        if options.detector_name:
            self.detector = self.get_detector(options.detector_name)
            self.ai.detector = self.detector
        if options.spline:
            if "Pilatus" in self.detector.name:
                self.detector.set_splineFile(options.spline)  # is as 2-tuple of path
            elif os.path.isfile(options.spline):
                self.detector.set_splineFile(os.path.abspath(options.spline))
            else:
                logger.error("Unknown spline file %s" % (options.spline))

        if options.mask and os.path.isfile(options.mask):
            self.mask = (fabio.open(options.mask).data != 0)
<<<<<<< HEAD
        else: #Use default mask provided by detector
=======
        else:  # Use default mask provided by detector
>>>>>>> b5799f95
            self.mask = self.detector.mask


        self.pointfile = options.npt
        if (not options.spacing) or (not os.path.isfile(options.spacing)):
            logger.error("No such d-Spacing file: %s" % options.spacing)
            self.spacing_file = None
        else:
            self.spacing_file = options.spacing
        if self.spacing_file is None:
            self.read_dSpacingFile(True)
        else:
            self.spacing_file = os.path.abspath(self.spacing_file)
        if options.wavelength:
            self.ai.wavelength = self.wavelength = 1e-10 * options.wavelength
        elif options.energy:
            self.ai.wavelength = self.wavelength = 1e-10 * hc / options.energy
#        else:
            # This should be read from the poni. It it is missing; it is called in preprocess.
#            self.read_wavelength()
#            pass
        if options.distance:
            self.ai.dist = 1e-3 * options.distance
        if options.poni1 is not None:
            self.ai.poni1 = options.poni1
        if options.poni2 is not None:
            self.ai.poni2 = options.poni2
        if options.rot1 is not None:
            self.ai.rot1 = options.rot1
        if options.rot2 is not None:
            self.ai.rot2 = options.rot2
        if options.rot3 is not None:
            self.ai.rot3 = options.rot3
        self.dataFiles = expand_args(args)
        if not self.dataFiles:
            raise RuntimeError("Please provide some calibration images ... "
                               "if you want to analyze them. Try also the "
                               "--help option to see all options!")
        self.fixed = []
        if options.fix_dist:
            self.fixed.append("dist")
        if options.fix_poni1:
            self.fixed.append("poni1")
        if options.fix_poni2:
            self.fixed.append("poni2")
        if options.fix_rot1:
            self.fixed.append("rot1")
        if options.fix_rot2:
            self.fixed.append("rot2")
        if options.fix_rot3:
            self.fixed.append("rot3")
        if options.fix_wavelength:
            self.fixed.append("wavelength")
        self.saturation = options.saturation

        self.gui = options.gui
        self.interactive = options.interactive
        self.filter = options.filter
        self.weighted = options.weighted
        self.polarization_factor = options.polarization_factor
        self.detector = self.ai.detector
        self.nPt_1D = options.nPt_1D
        self.nPt_2D_azim = options.nPt_2D_azim
        self.nPt_2D_rad = options.nPt_2D_rad
        self.unit = units.to_unit(options.unit)
        if options.background is not None:
            try:
                self.cutBackground = float(options.background)
            except Exception:
                self.cutBackground = True

        return options, args

    def get_pixelSize(self, ans):
        """convert a comma separated sting into pixel size"""
        sp = ans.split(",")
        if len(sp) >= 2:
            try:
                pixelSizeXY = [float(i) * 1e-6 for i in sp[:2]]
            except Exception:
                logger.error("error in reading pixel size_2")
                return
        elif len(sp) == 1:
            px = sp[0]
            try:
                pixelSizeXY = [float(px) * 1e-6, float(px) * 1e-6]
            except Exception:
                logger.error("error in reading pixel size_1")
                return
        else:
            logger.error("error in reading pixel size_0")
            return
        self.detector.pixel1 = pixelSizeXY[1]
        self.detector.pixel2 = pixelSizeXY[0]

    def read_pixelsSize(self):
        """Read the pixel size from prompt if not available"""
        if (self.detector.pixel1 is None) and (self.detector.splineFile is None):
            pixelSize = [15, 15]
            ans = raw_input("Please enter the pixel size (in micron, comma separated X,Y "\
                            " i.e. %.2e,%.2e) or a spline file: " % tuple(pixelSize)).strip()
            if os.path.isfile(ans):
                self.detector.splineFile = ans
            else:
                self.get_pixelSize(ans)

    def read_dSpacingFile(self, verbose=True):
        """Read the name of the file with d-spacing"""
        if (self.spacing_file is None):
            comments = ["pyFAI calib has changed !!!",
                        "Instead of entering the 2theta value, which was tedious,"
                        "the program takes a d-spacing file in input "
                        "(just a serie of number representing the inter-planar "
                        "distance in Angstrom)",
                        "and an associated wavelength",
                        "You will be asked to enter the ring number,"
                        " which is usually a simpler than the 2theta value."]
            if verbose:
                print(os.linesep.join(comments))
            ans = ""
            while not os.path.isfile(ans):
                ans = raw_input("Please enter the name of the file"
                                " containing the d-spacing:\t").strip()
            self.spacing_file = os.path.abspath(ans)

    def read_wavelength(self):
        """Read the wavelength"""
        while not self.wavelength:
            ans = raw_input("Please enter wavelength in Angstrom:\t").strip()
            try:
                self.wavelength = self.ai.wavelength = 1e-10 * float(ans)
            except Exception:
                self.wavelength = None

    def preprocess(self):
        """
        Common part:
        do dark, flat correction thresholding, ...
        and read missing data from keyboard if needed
        """
        if len(self.dataFiles) > 1 or self.cutBackground or self.darkFiles or self.flatFiles:
            self.outfile = averageImages(self.dataFiles, self.outfile,
                                         threshold=self.saturation, minimum=self.cutBackground,
                                         darks=self.darkFiles, flats=self.flatFiles,
                                         filter_=self.filter)
        else:
            self.outfile = self.dataFiles[0]

        self.basename = os.path.splitext(self.outfile)[0]
        self.pointfile = self.basename + ".npt"
#        self.peakPicker.points.wavelength
        if self.wavelength is None:
            self.wavelength = self.ai.wavelength
        self.peakPicker = PeakPicker(self.outfile, reconst=self.reconstruct, mask=self.mask,
                                     pointfile=self.pointfile, dSpacing=self.spacing_file,
                                     wavelength=self.ai.wavelength)
        if not self.keep:
            self.peakPicker.points.reset()
            self.peakPicker.points.wavelength = self.ai.wavelength
        if not self.peakPicker.points.dSpacing:
            self.read_dSpacingFile()
            self.peakPicker.points.load_dSpacing(self.spacing_file)
        if not self.peakPicker.points.wavelength:
            self.read_wavelength()
            self.peakPicker.points.wavelength = self.wavelength

        if self.gui:
            self.peakPicker.gui(log=True, maximize=True)
            self.peakPicker.fig.canvas.draw()


    def refine(self):
        """
        Contains the common geometry refinement part
        """
        if os.name == "nt" and self.peakPicker is not None:
            logging.info(self.win_error)
            self.peakPicker.closeGUI()
        print("Before refinement, the geometry is:")
        print(self.geoRef)
        previous = sys.maxint
        finished = False
        fig2 = None
        while not finished:
            count = 0
            if "wavelength" in self.fixed:
                while (previous > self.geoRef.chi2()) and (count < self.max_iter):
                    previous = self.geoRef.chi2()
                    self.geoRef.refine2(1000000, fix=self.fixed)
                    print(self.geoRef)
                    count += 1
            else:
                while (previous > self.geoRef.chi2_wavelength()) and (count < self.max_iter):
                    previous = self.geoRef.chi2_wavelength()
                    self.geoRef.refine2_wavelength(1000000, fix=self.fixed)
                    print(self.geoRef)
                    count += 1
                self.peakPicker.points.setWavelength_change2th(self.geoRef.wavelength)
            self.geoRef.save(self.basename + ".poni")
            self.geoRef.del_ttha()
            self.geoRef.del_dssa()
            self.geoRef.del_chia()
            tth = self.geoRef.twoThetaArray(self.peakPicker.shape)
            dsa = self.geoRef.solidAngleArray(self.peakPicker.shape)
            self.geoRef.chiArray(self.peakPicker.shape)
            self.geoRef.cornerArray(self.peakPicker.shape)
            if os.name == "nt":
                logger.info(self.win_error)
            else:
                if self.gui:
                    self.peakPicker.contour(tth)
                    if self.interactive:
                        if fig2 is None:
                            fig2 = pylab.plt.figure()
                            sp = fig2.add_subplot(111)
                            im = sp.imshow(dsa, origin="lower")
                            cbar = fig2.colorbar(im)  # Add color bar
                            sp.set_title("Pixels solid-angle (relative to PONI)")
                        else:
                            im.set_array(dsa)
                            im.autoscale()

                        fig2.show()
            if not self.interactive:
                break
            print("Fixed: " + ", ".join(self.fixed))
            change = raw_input("Modify parameters ?\t ").strip().lower()
            if (change == '') or (change[0] == "n"):
                finished = True
            elif change.startswith("help"):
                print("Type simple sentences like set wavelength 1e-10")
                print("The valid actions are: fix, set and free")
                print("The valid variables are dist, poni1, poni2, "
                      "rot1, rot2, rot3 and wavelength")
            elif change.startswith("free"):
                what = change.split()[-1]
                if what in self.fixed:
                    self.fixed.remove(what)
            elif change.startswith("fix"):
                what = change.split()[-1]
                if what not in self.fixed:
                    self.fixed.append(what)
            elif change.startswith("set"):
                words = change.split()
                if len(words) == 3:
                    what = words[1]
                    val = words[2]
                    if what in dir(self.geoRef):
                        setattr(self.geoRef, what, val)
                else:
                    print("example: set wavelength 1e-10")
            else:
                self.peakPicker.readFloatFromKeyboard("Enter Distance in meter "
                             "(or dist_min[%.3f] dist[%.3f] dist_max[%.3f]):\t " %
                             (self.geoRef.dist_min, self.geoRef.dist, self.geoRef.dist_max),
                             {1:[self.geoRef.set_dist],
                              3:[ self.geoRef.set_dist_min, self.geoRef.set_dist, self.geoRef.set_dist_max]})
                self.peakPicker.readFloatFromKeyboard("Enter Poni1 in meter "
                              "(or poni1_min[%.3f] poni1[%.3f] poni1_max[%.3f]):\t " %
                              (self.geoRef.poni1_min, self.geoRef.poni1, self.geoRef.poni1_max),
                               {1:[self.geoRef.set_poni1],
                                3:[ self.geoRef.set_poni1_min, self.geoRef.set_poni1, self.geoRef.set_poni1_max]})
                self.peakPicker.readFloatFromKeyboard("Enter Poni2 in meter "
                              "(or poni2_min[%.3f] poni2[%.3f] poni2_max[%.3f]):\t " %
                              (self.geoRef.poni2_min, self.geoRef.poni2, self.geoRef.poni2_max),
                              {1:[self.geoRef.set_poni2],
                               3:[ self.geoRef.set_poni2_min, self.geoRef.set_poni2, self.geoRef.set_poni2_max]})
                self.peakPicker.readFloatFromKeyboard("Enter Rot1 in rad "
                              "(or rot1_min[%.3f] rot1[%.3f] rot1_max[%.3f]):\t " %
                              (self.geoRef.rot1_min, self.geoRef.rot1, self.geoRef.rot1_max),
                              {1:[self.geoRef.set_rot1],
                               3:[ self.geoRef.set_rot1_min, self.geoRef.set_rot1, self.geoRef.set_rot1_max]})
                self.peakPicker.readFloatFromKeyboard("Enter Rot2 in rad "
                              "(or rot2_min[%.3f] rot2[%.3f] rot2_max[%.3f]):\t " %
                              (self.geoRef.rot2_min, self.geoRef.rot2, self.geoRef.rot2_max),
                              {1:[self.geoRef.set_rot2],
                               3:[ self.geoRef.set_rot2_min, self.geoRef.set_rot2, self.geoRef.set_rot2_max]})
                self.peakPicker.readFloatFromKeyboard("Enter Rot3 in rad "
                              "(or rot3_min[%.3f] rot3[%.3f] rot3_max[%.3f]):\t " %
                              (self.geoRef.rot3_min, self.geoRef.rot3, self.geoRef.rot3_max),
                              {1:[self.geoRef.set_rot3],
                               3:[ self.geoRef.set_rot3_min, self.geoRef.set_rot3, self.geoRef.set_rot3_max]})
            previous = sys.maxint

    def postProcess(self):
        """
        Common part: shows the result of the azimuthal integration in 1D and 2D
        """
        if self.geoRef is None:
            self.refine()
        self.peakPicker.points.setWavelength_change2th(self.geoRef.wavelength)
        self.peakPicker.points.save(self.basename + ".npt")
        self.geoRef.save(self.basename + ".poni")
        self.geoRef.mask = self.mask
        self.geoRef.del_ttha()
        self.geoRef.del_dssa()
        self.geoRef.del_chia()
        t0 = time.time()
        tth = self.geoRef.twoThetaArray(self.peakPicker.shape)
        t1 = time.time()
        dsa = self.geoRef.solidAngleArray(self.peakPicker.shape)
        t2 = time.time()
        self.geoRef.chiArray(self.peakPicker.shape)
        t2a = time.time()
        self.geoRef.cornerArray(self.peakPicker.shape)
        t2b = time.time()
        if self.gui:
            fig3 = pylab.plt.figure()
            xrpd = fig3.add_subplot(1, 2, 1)
            xrpd2 = fig3.add_subplot(1, 2, 2)
        t3 = time.time()
        a, b = self.geoRef.integrate1d(self.peakPicker.data, self.nPt_1D,
                                filename=self.basename + ".xy", unit=self.unit,
                                polarization_factor=self.polarization_factor,
                                method="splitbbox")
        t4 = time.time()
        img, pos_rad, pos_azim = self.geoRef.integrate2d(self.peakPicker.data, self.nPt_2D_rad, self.nPt_2D_azim,
                                filename=self.basename + ".azim", unit=self.unit,
                                polarization_factor=self.polarization_factor,
                                method="splitbbox")
        t5 = time.time()
        print (os.linesep.join(["Timings:",
                                " * two theta array generation %.3fs" % (t1 - t0),
                                " * diff Solid Angle           %.3fs" % (t2 - t1),
                                " * chi array generation       %.3fs" % (t2a - t2),
                                " * corner coordinate array    %.3fs" % (t2b - t2a),
                                " * 1D Azimuthal integration   %.3fs" % (t4 - t3),
                                " * 2D Azimuthal integration   %.3fs" % (t5 - t4)]))
        if self.gui:
            xrpd.plot(a, b)
            xrpd.set_title("1D integration")
            xrpd.set_xlabel(self.unit)
            xrpd.set_ylabel("Intensity")
            xrpd2.imshow(numpy.log(img - img.min() + 1e-3), origin="lower",
                         extent=[pos_rad.min(), pos_rad.max(), pos_azim.min(), pos_azim.max()],
                         aspect="auto")
            xrpd2.set_title("2D regrouping")
            xrpd2.set_xlabel(self.unit)
            xrpd2.set_ylabel("Azimuthal angle (deg)")
            fig3.show()

################################################################################
# Calibration
################################################################################

class Calibration(AbstractCalibration):
    """
    class doing the calibration of frames
    """
    def __init__(self, dataFiles=None, darkFiles=None, flatFiles=None, pixelSize=None,
                 splineFile=None, detector=None, gaussianWidth=None, spacing_file=None,
                 wavelength=None):
        """
        Constructor


        """
        AbstractCalibration.__init__(self, dataFiles, darkFiles, flatFiles, pixelSize,
                                     splineFile, detector, spacing_file, wavelength)
        self.gaussianWidth = gaussianWidth
        self.labelPattern = [[0, 1, 0], [1, 1, 1], [0, 1, 0]]

    def __repr__(self):
        return AbstractCalibration.__repr__(self) + \
            "%sgaussian= %s" % (os.linesep, self.gaussianWidth)

    def parse(self):
        """
        parse options from command line
        """
        description = """Calibrate the diffraction setup geometry based on Debye-Sherrer rings images
without a priori knowledge of your setup.
You will need a "d-spacing" file containing the spacing of Miller plans in
Angstrom (in decreasing order).
If you are using a standart calibrant, look at
https://github.com/kif/pyFAI/tree/master/calibration
or search in the American Mineralogist database:
http://rruff.geo.arizona.edu/AMS/amcsd.php"""

        epilog = """The output of this program is a "PONI" file containing the detector description
and the 6 refined parameters (distance, center, rotation) and wavelength.
An 1D and 2D diffraction patterns are also produced. (.dat and .azim files)
        """
        usage = "%prog [options] -w 1 -D detector -S calibrant.D imagefile.edf"
        self.configure_parser(usage=usage, description=description, epilog=epilog)  # common
        self.parser.add_option("-r", "--reconstruct", dest="reconstruct",
              help="Reconstruct image where data are masked or <0  (for Pilatus "\
              "detectors or detectors with modules)",
              action="store_true", default=False)

        self.parser.add_option("-g", "--gaussian", dest="gaussian",
                               help="""Size of the gaussian kernel.
Size of the gap (in pixels) between two consecutive rings, by default 100
Increase the value if the arc is not complete;
decrease the value if arcs are mixed together.""", default=None)
        self.parser.add_option("-c", "--square", dest="square", action="store_true",
            help="Use square kernel shape for neighbor search instead of diamond shape",
            default=False)
        self.parser.add_option("-p", "--pixel", dest="pixel",
                      help="size of the pixel in micron", default=None)


        (options, _) = self.analyse_options()
        # Analyse remaining aruments and options
        self.reconstruct = options.reconstruct
        self.gaussianWidth = options.gaussian
        if options.square:
            self.labelPattern = [[1] * 3] * 3
        else:
            self.labelPattern = [[0, 1, 0], [1, 1, 1], [0, 1, 0]]

        if options.pixel is not None:
            self.get_pixelSize(options.pixel)


    def preprocess(self):
        """
        do dark, flat correction thresholding, ...
        """
        AbstractCalibration.preprocess(self)

        if self.gaussianWidth is not None:
            self.peakPicker.massif.setValleySize(self.gaussianWidth)
        else:
            self.peakPicker.massif.initValleySize()


    def gui_peakPicker(self):
        if self.peakPicker is None:
            self.preprocess()
#        self.peakPicker.gui(True)
        if os.path.isfile(self.pointfile):
            self.peakPicker.load(self.pointfile)
        if self.gui:
            self.peakPicker.fig.canvas.draw()
        self.data = self.peakPicker.finish(self.pointfile)
        if not self.weighted:
            self.data = numpy.array(self.data)[:, :-1]


    def refine(self):
        """
        Contains the geometry refinement part specific to Calibration
        """
        self.geoRef = GeometryRefinement(self.data, dist=0.1, detector=self.detector,
                                         wavelength=self.wavelength,
                                         dSpacing=self.peakPicker.points.dSpacing)
        paramfile = self.basename + ".poni"
        if os.path.isfile(paramfile):
            self.geoRef.load(paramfile)
        AbstractCalibration.refine(self)


################################################################################
# Recalibration
################################################################################

class Recalibration(AbstractCalibration):
    """
    class doing the re-calibration of frames
    """
    def __init__(self, dataFiles=None, darkFiles=None, flatFiles=None, pixelSize=None,
                 splineFile=None, detector=None, spacing_file=None, wavelength=None):
        """
        """
        AbstractCalibration.__init__(self, dataFiles, darkFiles, flatFiles, pixelSize,
                                     splineFile, detector, spacing_file, wavelength)


    def parse(self):
        """
        parse options from command line
        """
        description = """Calibrate the diffraction setup geometry based on Debye-Sherrer rings images
with a priori knowledge of your setup (an input PONI-file).
You will need a "d-spacing" file containing the spacing of Miller plans in
Angstrom (in decreasing order).
If you are using a standart calibrant, look at
https://github.com/kif/pyFAI/tree/master/calibration
or search in the American Mineralogist database:
http://rruff.geo.arizona.edu/AMS/amcsd.php
"""

        epilog = """The main difference with pyFAI-calib is the way control-point hence Debye-Sherrer
rings are extracted. While pyFAI-calib relies on the contiguity of a region of peaks
called massif; pyFAI-recalib knows approximatly the geometry and is able to select
the region where the ring should be. From this region it selects automatically
the various peaks; making pyFAI-recalib able to run without graphical interface and
without human intervention (--no-gui --no-interactive options).

        """
        usage = "%prog [options] -p ponifile -w 1 -S calibrant.D imagefile.edf"
        self.configure_parser(usage=usage, description=description, epilog=epilog)  # common

        self.parser.add_option("-r", "--ring", dest="max_rings", type="int",
                      help="maximum number of rings to extract. Default: all accessible", default=None)
        self.parser.add_option("-p", "--poni", dest="poni", metavar="FILE",
                      help="file containing the diffraction parameter (poni-file). MANDATORY",
                      default=None)
        self.parser.add_option("-k", "--keep", dest="keep",
                      help="Keep existing control point and append new",
                      default=False, action="store_true")

        options, args = self.parser.parse_args()
        # Analyse aruments and options
        if (not options.poni) or (not os.path.isfile(options.poni)):
            logger.error("You should provide a PONI file as starting point !!")
        else:
            self.ai = AzimuthalIntegrator.sload(options.poni)
        if self.wavelength:
            self.ai.wavelength = self.wavelength
        self.max_rings = options.max_rings
        self.detector = self.ai.detector
        self.keep = options.keep
        self.analyse_options(options, args)


    def read_dSpacingFile(self):
        """Read the name of the file with d-spacing"""
        AbstractCalibration.read_dSpacingFile(self, verbose=False)


    def extract_cpt(self):
        d = numpy.loadtxt(self.spacing_file)
        tth = 2.0 * numpy.arcsin(self.ai.wavelength / (2.0e-10 * d))
        tth.sort()
        tth = tth[numpy.where(numpy.isnan(tth) - 1)]
        dtth = numpy.zeros((tth.size, 2))
        delta = tth[1:] - tth[:-1]
        dtth[:-1, 0] = delta
        dtth[-1, 0] = delta[-1]
        dtth[1:, 1] = delta
        dtth[0, 1] = delta[0]
        dtth = dtth.min(axis= -1)
        ttha = self.ai.twoThetaArray(self.peakPicker.data.shape)
#        self.peakPicker.points.wavelength = self.ai.wavelength
#        self.peakPicker.points.dSpacing = d
        rings = 0
        if self.max_rings is None:
            self.max_rings = tth.size
        for i in range(tth.size):
            mask = abs(ttha - tth[i]) <= (dtth[i] / 4.0)
            if self.mask is not None:
                mask = mask & (1 - self.mask)
            size = mask.sum(dtype=int)
            if (size > 0) and (rings < self.max_rings):
                rings += 1
                self.peakPicker.massif_contour(mask)
                if self.gui:
                    self.peakPicker.fig.canvas.draw()
                sub_data = self.peakPicker.data.ravel()[numpy.where(mask.ravel())]
                mean = sub_data.mean(dtype=numpy.float64)
                std = sub_data.std(dtype=numpy.float64)
                mask2 = (self.peakPicker.data > (mean + std)) & mask
                all_points = numpy.vstack(numpy.where(mask2)).T
                size2 = all_points.shape[0]
                if size2 < 1000:
                    mask2 = (self.peakPicker.data > mean) & mask
                    all_points = numpy.vstack(numpy.where(mask2)).T
                    size2 = all_points.shape[0]
                    upper_limit = mean
                else:
                    upper_limit = mean + std
                keep = int(numpy.ceil(numpy.sqrt(size2)))
                res = []
                cnt = 0
                logger.info("Extracting datapoint for ring %s (2theta = %.2f deg); "\
                            "searching for %i pts out of %i with I>%.1f" %
                            (i, numpy.degrees(tth[i]), keep, size2, upper_limit))
                numpy.random.shuffle(all_points)
                for idx in all_points:
                    out = self.peakPicker.massif.nearest_peak(idx)
                    if out is not None:
                        print("[ %3i, %3i ] -> [ %.1f, %.1f ]" %
                              (idx[1], idx[0], out[1], out[0]))
                        p0, p1 = out
                        if mask[p0, p1]:
                            if (out not in res) and\
                                (self.peakPicker.data[p0, p1] > upper_limit):
                                res.append(out)
                                cnt = 0
                    if len(res) >= keep or cnt > keep:
                        print len(res), cnt
                        break
                    else:
                        cnt += 1

                self.peakPicker.points.append(res, tth[i], i)
                if self.gui:
                    self.peakPicker.display_points()
                    self.peakPicker.fig.canvas.draw()

        self.peakPicker.points.save(self.basename + ".npt")
        if self.weighted:
            self.data = self.peakPicker.points.getWeightedList(self.peakPicker.data)
        else:
            self.data = self.peakPicker.points.getList()


    def refine(self):
        """
        Contains the geometry refinement part specific to Recalibration
        """

        self.geoRef = GeometryRefinement(self.data, dist=self.ai.dist, poni1=self.ai.poni1,
                                         poni2=self.ai.poni2, rot1=self.ai.rot1,
                                         rot2=self.ai.rot2, rot3=self.ai.rot3,
                                         detector=self.ai.detector, dSpacing=self.spacing_file,
                                         wavelength=self.ai._wavelength)
        self.ai = self.geoRef
        self.geoRef.set_tolerance(10)
        AbstractCalibration.refine(self)



class CheckCalib(object):
    def __init__(self, poni=None, img=None):
        self.ponifile = poni
        if poni :
            self.ai = AzimuthalIntegrator.sload(poni)
        else:
            self.ai = None
        if img:
            self.img = fabio.open(img)
        else:
            self.img = None
        self.mask = None
        self.r = None
        self.I = None
        self.wavelength = None
        self.resynth = None
        self.delta = None
        self.unit = "r_mm"
        self.masked_resynth = None
        self.masked_image = None
        self.offset = None
        self.data = None

    def __repr__(self, *args, **kwargs):
        if self.ai:
            return self.ai.__repr__()

    def parse(self):
        logger.debug("in parse")
        usage = "usage: %prog [options] -p param.poni image.edf"
        description = """Check_calib is a research tool aiming at validating both the geometric
calibration and everything else like flat-field correction, distortion
correction. Maybe the future lies over there ...
        """
        parser = OptionParser(usage=usage,
                              version="%prog from pyFAI version " + PyFAI_VERSION,
                              description=description)
        parser.add_option("-v", "--verbose",
                          action="store_true", dest="verbose", default=False,
                          help="switch to debug mode")
        parser.add_option("-d", "--dark", dest="dark", metavar="FILE",
                      help="file containing the dark images to subtract", default=None)
        parser.add_option("-f", "--flat", dest="flat", metavar="FILE",
                      help="file containing the flat images to divide", default=None)
        parser.add_option("-m", "--mask", dest="mask", metavar="FILE",
                      help="file containing the mask", default=None)
        parser.add_option("-p", "--poni", dest="poni", metavar="FILE",
                      help="file containing the diffraction parameter (poni-file)",
                      default=None)
        parser.add_option("-e", "--energy", dest="energy", type="float",
                      help="energy of the X-Ray beam in keV (hc=%skeV.A)" % hc, default=None)
        parser.add_option("-w", "--wavelength", dest="wavelength", type="float",
                      help="wavelength of the X-Ray beam in Angstrom", default=None)

        (options, args) = parser.parse_args()
        if options.verbose:
            logger.setLevel(logging.DEBUG)

        if options.mask is not None:
            self.mask = (fabio.open(options.mask).data != 0)
        args = expand_args(args)
        if len(args) > 0:
            f = args[0]
            if os.path.isfile(f):
                self.img = fabio.open(f).data.astype(numpy.float32)
            else:
                print("Please enter diffraction images as arguments")
                sys.exit(1)
            for f in args[1:]:
                self.img += fabio.open(f).data
        if options.dark and os.path.exists(options.dark):
            self.img -= fabio.open(options.dark).data
        if options.flat and os.path.exists(options.flat):
            self.img /= fabio.open(options.flat).data
        if options.poni:
            self.ai = AzimuthalIntegrator.sload(options.poni)
        self.data = [f for f in args if os.path.isfile(f)]
        if options.poni is None:
            logger.error("PONI parameter is mandatory")
            sys.exit(1)
        self.ai = AzimuthalIntegrator.sload(options.poni)
        if options.wavelength:
            self.ai.wavelength = 1e-10 * options.wavelength
        elif options.energy:
            self.ai.wavelength = 1e-10 * hc / options.energy
#        else:
#            self.read_wavelength()


    def get_1dsize(self):
        logger.debug("in get_1dsize")
        return int(numpy.sqrt(self.img.shape[0] ** 2 + self.img.shape[1] ** 2))
    size1d = property(get_1dsize)

    def integrate(self):
        logger.debug("in integrate")
        self.r, self.I = self.ai.integrate1d(self.img, self.size1d, mask=self.mask,
                                             unit=self.unit)

    def rebuild(self):
        logger.debug("in rebuild")
        if self.r is None:
            self.integrate()
        self.resynth = self.ai.calcfrom1d(self.r, self.I, mask=self.mask,
                   dim1_unit=self.unit, correctSolidAngle=True)
        if self.mask is not None:
            self.img[numpy.where(self.mask)] = 0

        self.delta = self.resynth - self.img
        if self.mask is not None:
            smooth_mask = self.smooth_mask()
        else:
            smooth_mask = 1.0
        self.masked_resynth = self.resynth * smooth_mask
        self.masked_image = self.img * smooth_mask
        self.offset, log = measure_offset(self.masked_resynth, self.masked_image, withLog=1)
        print os.linesep.join(log)

        print "offset:", self.offset

    def smooth_mask(self):
        logger.debug("in smooth_mask")
        if self.mask is not None:
            big_mask = scipy.ndimage.binary_dilation(self.mask, numpy.ones((10, 10)))
            smooth_mask = 1 - scipy.ndimage.filters.gaussian_filter(big_mask, 5)
            return smooth_mask<|MERGE_RESOLUTION|>--- conflicted
+++ resolved
@@ -313,11 +313,7 @@
 
         if options.mask and os.path.isfile(options.mask):
             self.mask = (fabio.open(options.mask).data != 0)
-<<<<<<< HEAD
-        else: #Use default mask provided by detector
-=======
         else:  # Use default mask provided by detector
->>>>>>> b5799f95
             self.mask = self.detector.mask
 
 
