--- conflicted
+++ resolved
@@ -34,11 +34,7 @@
 __contact__ = "Jerome.Kieffer@ESRF.eu"
 __license__ = "MIT"
 __copyright__ = "European Synchrotron Radiation Facility, Grenoble, France"
-<<<<<<< HEAD
-__date__ = "07/01/2019"
-=======
 __date__ = "15/01/2019"
->>>>>>> 66610f55
 __satus__ = "production"
 import sys
 import logging
