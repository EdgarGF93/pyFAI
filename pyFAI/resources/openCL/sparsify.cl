--- conflicted
+++ resolved
@@ -83,11 +83,7 @@
                 value.s1 = 0.0f;
             } // empty pixel
             float step = radius1d[1] - radius1d[0];
-<<<<<<< HEAD
             float pos = clamp((radius - radius1d[0]) / step, 0.0f, (float)(NBINS - 1));
-=======
-            float pos = clamp((radius - radius1d[0]) / step, 0.0f, (float)(NBINS-1));
->>>>>>> f73d308a
             int index = convert_int_rtz(pos);
             if (index + 1 < NBINS) {
                 float delta = pos - index;
@@ -95,9 +91,9 @@
                 value.s3 = std1d[index]*(1.0f-delta) + std1d[index+1]*(delta); // linear interpolation: std
             }
             else { //Normal bin, using linear interpolation
-                index = NBINS -1;
+              index = NBINS - 1;
             	value.s2 = average1d[index];
-				value.s3 = std1d[index];
+              value.s3 = std1d[index];
             }//Upper most bin: no interpolation
             value.s3 = fast_length((float2)(value.s3, noise)); //add quadratically noise to std
             if ((value.s1 - value.s2) > max(noise, cutoff*value.s3)){
