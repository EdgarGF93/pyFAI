--- conflicted
+++ resolved
@@ -41,11 +41,7 @@
 __contact__ = "Jerome.Kieffer@ESRF.eu"
 __license__ = "GPLv3+"
 __copyright__ = "European Synchrotron Radiation Facility, Grenoble, France"
-<<<<<<< HEAD
-__date__ = "23/08/2016"
-=======
 __date__ = "02/08/2016"
->>>>>>> 889172ef
 __status__ = "development"
 
 import os
