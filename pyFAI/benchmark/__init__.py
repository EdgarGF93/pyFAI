--- conflicted
+++ resolved
@@ -21,18 +21,12 @@
 # OUT OF OR IN CONNECTION WITH THE SOFTWARE OR THE USE OR OTHER DEALINGS IN
 # THE SOFTWARE.
 
-"Benchmark for Azimuthal integration of PyFAI"
-
-
 from __future__ import print_function, division
 
 
+__doc__ = "Benchmark for Azimuthal integration of PyFAI"
 __author__ = "Jérôme Kieffer"
-<<<<<<< HEAD
-__date__ = "06/11/2016"
-=======
 __date__ = "04/11/2016"
->>>>>>> 14091c57
 __license__ = "MIT"
 __copyright__ = "2012-2016 European Synchrotron Radiation Facility, Grenoble, France"
 
@@ -55,7 +49,7 @@
 from .. import AzimuthalIntegrator
 from ..test import utilstest
 from ..opencl import pyopencl, ocl
-from ..utils import six
+
 try:
     from ..gui.matplotlib import pylab
     from ..gui.utils import update_fig
@@ -247,8 +241,6 @@
                 proc = subprocess.Popen(["sysctl", "-n", "machdep.cpu.brand_string"], stdout=subprocess.PIPE)
                 proc.wait()
                 self._cpu = proc.stdout.read().strip()
-                if six.PY3:
-                    self._cpu = self._cpu.decode("ASCII")
             old = self._cpu
             self._cpu = old.replace("  ", " ")
             while old != self._cpu:
