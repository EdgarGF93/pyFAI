--- conflicted
+++ resolved
@@ -1,4 +1,4 @@
-#!/usr/bin/env python
+# !/usr/bin/env python
 # -*- coding: utf-8 -*-
 #
 #    Project: Azimuthal integration
@@ -27,11 +27,7 @@
 __contact__ = "Jerome.Kieffer@ESRF.eu"
 __license__ = "GPLv3+"
 __copyright__ = "European Synchrotron Radiation Facility, Grenoble, France"
-<<<<<<< HEAD
-__date__ = "11/05/2016"
-=======
 __date__ = "13/05/2016"
->>>>>>> 965c4471
 __status__ = "stable"
 __doc__ = """Description of all detectors with a factory to instantiate them"""
 
@@ -716,6 +712,7 @@
         self._filename = None
         if filename is not None:
             self.load(filename)
+
 
     def __repr__(self):
         return "%s detector from NeXus file: %s\t PixelSize= %.3e, %.3e m" % \
@@ -946,6 +943,7 @@
         return p1, p2, None
 
 
+
 class Pilatus100k(Pilatus):
     """
     Pilatus 100k detector
@@ -1241,6 +1239,7 @@
     FReLoN detector:
     The spline is mandatory to correct for geometric distortion of the taper
 
+    TODO: create automatically a mask that removes pixels out of the "valid reagion"
     """
     def __init__(self, splineFile=None):
         super(FReLoN, self).__init__(splineFile=splineFile)
@@ -1566,6 +1565,7 @@
         else:
             self.module_size = module_size
 
+
     def __repr__(self):
         return "Detector %s\t PixelSize= %.3e, %.3e m" % \
                 (self.name, self.pixel1, self.pixel2)
@@ -1584,6 +1584,7 @@
             pixel_edges2[1:] = numpy.cumsum(pixel_size2)
             self._pixel_edges = pixel_edges1, pixel_edges2
         return self._pixel_edges
+
 
     def calc_mask(self):
         """
@@ -1605,6 +1606,7 @@
             mask[:, i + self.module_size[1] - 1] = 1
         return mask
 
+
     def calc_cartesian_positions(self, d1=None, d2=None, center=True, use_cython=True):
         """
         Calculate the position of each pixel center in cartesian coordinate
@@ -1634,7 +1636,7 @@
             d1 = d1 + 0.5
             d2 = d2 + 0.5
         if bilinear and use_cython:
-            p1, p2, _ = bilinear.calc_cartesian_positions(d1.ravel(), d2.ravel(), corners)
+            p1, p2, p3 = bilinear.calc_cartesian_positions(d1.ravel(), d2.ravel(), corners)
             p1.shape = d1.shape
             p2.shape = d2.shape
         else:
