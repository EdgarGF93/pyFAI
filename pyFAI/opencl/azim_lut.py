--- conflicted
+++ resolved
@@ -30,11 +30,7 @@
 
 __author__ = "Jerome Kieffer"
 __license__ = "MIT"
-<<<<<<< HEAD
-__date__ = "02/10/2018"
-=======
 __date__ = "04/10/2018"
->>>>>>> 3c535eda
 __copyright__ = "2012-2017, ESRF, Grenoble"
 __contact__ = "jerome.kieffer@esrf.fr"
 
@@ -74,18 +70,11 @@
                BufferDescription("absorption", 1, numpy.float32, mf.READ_ONLY),
                BufferDescription("mask", 1, numpy.int8, mf.READ_ONLY),
                ]
-<<<<<<< HEAD
-    kernel_files = ["kahan.cl",
-                    "preprocess.cl",
-                    "memset.cl",
-                    "ocl_azim_LUT.cl"]
-=======
     kernel_files = ["pyfai:openCL/kahan.cl",
                     "pyfai:openCL/preprocess.cl",
                     "pyfai:openCL/memset.cl",
                     "pyfai:openCL/ocl_azim_LUT.cl"
                     ]
->>>>>>> 3c535eda
     mapping = {numpy.int8: "s8_to_float",
                numpy.uint8: "u8_to_float",
                numpy.int16: "s16_to_float",
@@ -386,7 +375,6 @@
                     self.events += events
                 ev.wait()
                 return image
-            print(kw2)
             integrate = self.kernels.lut_integrate(self.queue, self.wdim_bins, self.workgroup_size, *list(kw2.values()))
             events.append(EventDescription("integrate", integrate))
             if out_merged is None:
