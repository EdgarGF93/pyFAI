# -*- coding: utf-8 -*-
#
#    Project: Peak finder in a single 2D diffraction frame
#             https://github.com/silx-kit/pyFAI
#
#
#    Copyright (C) 2014-2021 European Synchrotron Radiation Facility, Grenoble, France
#
#    Principal author:       Jérôme Kieffer (Jerome.Kieffer@ESRF.eu)
#
#
#  Permission is hereby granted, free of charge, to any person obtaining a copy
#  of this software and associated documentation files (the "Software"), to deal
#  in the Software without restriction, including without limitation the rights
#  to use, copy, modify, merge, publish, distribute, sublicense, and/or sell
#  copies of the Software, and to permit persons to whom the Software is
#  furnished to do so, subject to the following conditions:
#  .
#  The above copyright notice and this permission notice shall be included in
#  all copies or substantial portions of the Software.
#  .
#  THE SOFTWARE IS PROVIDED "AS IS", WITHOUT WARRANTY OF ANY KIND, EXPRESS OR
#  IMPLIED, INCLUDING BUT NOT LIMITED TO THE WARRANTIES OF MERCHANTABILITY,
#  FITNESS FOR A PARTICULAR PURPOSE AND NONINFRINGEMENT. IN NO EVENT SHALL THE
#  AUTHORS OR COPYRIGHT HOLDERS BE LIABLE FOR ANY CLAIM, DAMAGES OR OTHER
#  LIABILITY, WHETHER IN AN ACTION OF CONTRACT, TORT OR OTHERWISE, ARISING FROM,
#  OUT OF OR IN CONNECTION WITH THE SOFTWARE OR THE USE OR OTHER DEALINGS IN
#  THE SOFTWARE.

__authors__ = ["Jérôme Kieffer"]
__license__ = "MIT"
<<<<<<< HEAD
__date__ = "17/09/2021"
=======
__date__ = "29/09/2021"
>>>>>>> b29bafbd
__copyright__ = "2014-2021, ESRF, Grenoble"
__contact__ = "jerome.kieffer@esrf.fr"

import logging
from collections import OrderedDict
import math
import numpy
from ..containers import SparseFrame
from ..utils import EPS32
from .azim_csr import OCL_CSR_Integrator, BufferDescription, EventDescription, mf, calc_checksum, pyopencl, OpenclProcessing
from . import get_x87_volatile_option
from . import kernel_workgroup_size

logger = logging.getLogger(__name__)


class OCL_PeakFinder(OCL_CSR_Integrator):
    BLOCK_SIZE = 1024  # unlike in OCL_CSR_Integrator, here we need larger blocks
    buffers = [BufferDescription("output", 1, numpy.float32, mf.WRITE_ONLY),
               BufferDescription("output4", 4, numpy.float32, mf.READ_WRITE),
               BufferDescription("image_raw", 1, numpy.float32, mf.READ_ONLY),
               BufferDescription("image", 1, numpy.float32, mf.READ_WRITE),
               BufferDescription("variance", 1, numpy.float32, mf.READ_WRITE),
               BufferDescription("dark", 1, numpy.float32, mf.READ_WRITE),
               BufferDescription("dark_variance", 1, numpy.float32, mf.READ_ONLY),
               BufferDescription("flat", 1, numpy.float32, mf.READ_ONLY),
               BufferDescription("polarization", 1, numpy.float32, mf.READ_ONLY),
               BufferDescription("solidangle", 1, numpy.float32, mf.READ_ONLY),
               BufferDescription("absorption", 1, numpy.float32, mf.READ_ONLY),
               BufferDescription("mask", 1, numpy.int8, mf.READ_ONLY),
               BufferDescription("peak_position", 1, numpy.int32, mf.READ_WRITE),
               BufferDescription("peak_intensity", 1, numpy.float32, mf.WRITE_ONLY),
               BufferDescription("peak_position0", 1, numpy.float32, mf.WRITE_ONLY),
               BufferDescription("peak_position1", 1, numpy.float32, mf.WRITE_ONLY),
               BufferDescription("radius2d", 1, numpy.float32, mf.READ_ONLY),
               BufferDescription("peak_position0", 1, numpy.float32, mf.WRITE_ONLY),
               BufferDescription("peak_position1", 1, numpy.float32, mf.WRITE_ONLY),
               ]
    kernel_files = ["silx:opencl/doubleword.cl",
                    "pyfai:openCL/preprocess.cl",
                    "pyfai:openCL/memset.cl",
                    "pyfai:openCL/ocl_azim_CSR.cl",
                    "pyfai:openCL/peak_finder.cl",
                    "pyfai:openCL/peakfinder8.cl",
                    ]

    def __init__(self, lut, image_size, checksum=None,
                 empty=None, unit=None, bin_centers=None,
                 radius=None, mask=None,
                 ctx=None, devicetype="all", platformid=None, deviceid=None,
                 block_size=None, profile=False):
        """
        :param lut: 3-tuple of arrays
            data: coefficient of the matrix in a 1D vector of float32 - size of nnz
            indices: Column index position for the data (same size as data)
            indptr: row pointer indicates the start of a given row. len nbin+1
        :param image_size: Expected image size: image.size
        :param checksum: pre-calculated checksum of the LUT to prevent re-calculating it :)
        :param empty: value to be assigned to bins without contribution from any pixel
        :param unit: Storage for the unit related to the LUT
        :param bin_centers: the radial position of the bin_center
        :param radius: radial position of every-pixel center.
        :param ctx: actual working context, left to None for automatic
                    initialization from device type or platformid/deviceid
        :param devicetype: type of device, can be "CPU", "GPU", "ACC" or "ALL"
        :param platformid: integer with the platform_identifier, as given by clinfo
        :param deviceid: Integer with the device identifier, as given by clinfo
        :param block_size: preferred workgroup size, may vary depending on the outpcome of the compilation
        :param profile: switch on profiling to be able to profile at the kernel level,
                        store profiling elements (makes code slightly slower)
        """
        assert image_size == radius.size
        nbin = lut[2].size - 1
        extra_buffers = [
                         BufferDescription("radius1d", nbin, numpy.float32, mf.READ_ONLY),
                         BufferDescription("counter", 1, numpy.int32, mf.READ_WRITE),
                         ]

        OCL_CSR_Integrator.__init__(self, lut=lut, image_size=image_size, checksum=checksum,
                 empty=empty, unit=unit, bin_centers=bin_centers,
                 ctx=ctx, devicetype=devicetype, platformid=platformid, deviceid=deviceid,
                 block_size=block_size,
                 profile=profile, extra_buffers=extra_buffers)

        if mask is None:
            self.cl_kernel_args["corrections4"]["do_mask"] = numpy.int8(0)
            self.mask = None
        else:
            self.mask = numpy.ascontiguousarray(mask, numpy.int8)
            self.send_buffer(self.mask, "mask")
            self.cl_kernel_args["corrections4"]["do_mask"] = numpy.int8(1)

        if self.bin_centers is None:
            raise RuntimeError("1D bin center position is mandatory")
        else:
            self.send_buffer(self.bin_centers, "radius1d")

        if radius is None:
            raise RuntimeError("2D radius position is mandatory")
        else:
            self.radius2d = numpy.array(radius, dtype=numpy.float32)  # this makes explicitely a copy
            if self.mask is not None:
                msk = numpy.where(self.mask)
                self.radius2d[msk] = numpy.nan
            self.send_buffer(self.radius2d, "radius2d")

    def guess_workgroup_size(self, block_size=None):
        """Determines the optimal workgroup size.
        
        For peak finding, the larger, the better.
        this is limited by the amount of shared memory available on the device.
        
        :param block_size: Input workgroup size (block is the cuda name)
        :return: the optimal workgoup size   
        """
        if block_size is None:
            # one float8, i.e. 32 bytes per thread of storage is needed
            device = self.ctx.devices[0]
            # platform = device.platform.name.lower()
            block_size = 1<<int(math.floor(math.log((device.local_mem_size - 40)/32.0, 2.0)))
            self.force_workgroup_size = False
        else:
            self.force_workgroup_size = True
            block_size = int(block_size)
        return block_size


    def set_kernel_arguments(self):
        OCL_CSR_Integrator.set_kernel_arguments(self)
        self.cl_kernel_args["find_peaks"] = OrderedDict((("output4", self.cl_mem["output4"]),
                                                          ("radius2d", self.cl_mem["radius2d"]),
                                                          ("radius1d", self.cl_mem["radius1d"]),
                                                          ("averint", self.cl_mem["averint"]),
                                                          ("stderr", self.cl_mem["stderr"]),
                                                          ("radius_min", numpy.float32(0.0)),
                                                          ("radius_max", numpy.float32(numpy.finfo(numpy.float32).max)),
                                                          ("cutoff", numpy.float32(5.0)),
                                                          ("noise", numpy.float32(1.0)),
                                                          ("counter", self.cl_mem["counter"]),
                                                          ("peak_position", self.cl_mem["peak_position"])))
        self.cl_kernel_args["copy_peak"] = OrderedDict((("peak_position", self.cl_mem["peak_position"]),
                                                        ("counter", self.cl_mem["counter"]),
                                                        ("output4", self.cl_mem["output4"]),
                                                        ("peak_intensity", self.cl_mem["peak_intensity"])))
        self.cl_kernel_args["peakfinder8"] = OrderedDict((("output4", self.cl_mem["output4"]),
                                                          ("radius2d", self.cl_mem["radius2d"]),
                                                          ("radius1d", self.cl_mem["radius1d"]),
                                                          ("averint", self.cl_mem["averint"]),
                                                          ("stderr", self.cl_mem["stderr"]),
                                                          ("radius_min", numpy.float32(0.0)),
                                                          ("radius_max", numpy.float32(numpy.finfo(numpy.float32).max)),
                                                          ("cutoff", numpy.float32(5.0)),
                                                          ("noise", numpy.float32(1.0)),
                                                          ("height", numpy.int32(2)),
                                                          ("width", numpy.int32(2)),
                                                          ("half_patch", numpy.int32(1)),
                                                          ("connected", numpy.int32(2)),
                                                          ("counter", self.cl_mem["counter"]),
                                                          ("peak_position", self.cl_mem["peak_position"]),
                                                          ("peak_intensity", self.cl_mem["peak_intensity"]),
                                                          ("peak_position0", self.cl_mem["peak_position0"]),
                                                          ("peak_position1", self.cl_mem["peak_position1"]),
                                                          ("local_highidx", None),
                                                          ("local_integrated", None),
                                                          ("local_center0", None),
                                                          ("local_center1", None),
                                                          ("local_buffer", None)))

    def _count(self, data, dark=None, dummy=None, delta_dummy=None,
               variance=None, dark_variance=None,
               flat=None, solidangle=None, polarization=None, absorption=None,
               dark_checksum=None, flat_checksum=None, solidangle_checksum=None,
               polarization_checksum=None, absorption_checksum=None, dark_variance_checksum=None,
               safe=True, error_model=None,
               normalization_factor=1.0,
               cutoff_clip=5.0, cycle=5, noise=1.0, cutoff_pick=3.0,
               radial_range=None):
        """
        Count the number of peaks by:
        * sigma_clipping within a radial bin to measure the mean and the deviation of the background
        * reconstruct the background in 2D
        * count the number of peaks above mean + cutoff*sigma

        Note: this function does not lock the OpenCL context!

        :param data: 2D array with the signal
        :param dark: array of same shape as data for pre-processing
        :param dummy: value for invalid data
        :param delta_dummy: precesion for dummy assessement
        :param variance: array of same shape as data for pre-processing
        :param dark_variance: array of same shape as data for pre-processing
        :param flat: array of same shape as data for pre-processing
        :param solidangle: array of same shape as data for pre-processing
        :param polarization: array of same shape as data for pre-processing
        :param dark_checksum: CRC32 checksum of the given array
        :param flat_checksum: CRC32 checksum of the given array
        :param solidangle_checksum: CRC32 checksum of the given array
        :param polarization_checksum: CRC32 checksum of the given array
        :param safe: if True (default) compares arrays on GPU according to their checksum, unless, use the buffer location is used
        :param normalization_factor: divide raw signal by this value
        :param cutoff_clip: discard all points with `|value - avg| > cutoff * sigma` during sigma_clipping. 4-5 is quite common
        :param cycle: perform at maximum this number of cycles. 5 is common.
        :param noise: minimum meaningful signal. Fixed threshold for picking
        :param cutoff_pick: pick points with `value > background + cutoff * sigma` 3-4 is quite common value
        :param radial_range: 2-tuple with the minimum and maximum radius values for picking points. Reduces the region of search.
        :return: number of pixel of high intensity found
        """
        events = []
        self.send_buffer(data, "image")
        wg = max(self.workgroup_size["memset_ng"])
        wdim_bins = (self.bins + wg - 1) & ~(wg - 1),
        memset = self.kernels.memset_out(self.queue, wdim_bins, (wg,), *list(self.cl_kernel_args["memset_ng"].values()))
        events.append(EventDescription("memset_ng", memset))

        # Prepare preprocessing
        kw_corr = self.cl_kernel_args["corrections4"]
        if dummy is not None:
            do_dummy = numpy.int8(1)
            dummy = numpy.float32(dummy)
            if delta_dummy is None:
                delta_dummy = numpy.float32(0.0)
            else:
                delta_dummy = numpy.float32(abs(delta_dummy))
        else:
            do_dummy = numpy.int8(0)
            dummy = numpy.float32(self.empty)
            delta_dummy = numpy.float32(0.0)

        kw_corr["do_dummy"] = do_dummy
        kw_corr["dummy"] = dummy
        kw_corr["delta_dummy"] = delta_dummy
        kw_corr["normalization_factor"] = numpy.float32(normalization_factor)

        if variance is not None:
            self.send_buffer(variance, "variance")
        if dark_variance is not None:
            if not dark_variance_checksum:
                dark_variance_checksum = calc_checksum(dark_variance, safe)
            if dark_variance_checksum != self.on_device["dark_variance"]:
                self.send_buffer(dark_variance, "dark_variance", dark_variance_checksum)
        else:
            do_dark = numpy.int8(0)
        kw_corr["do_dark"] = do_dark

        if dark is not None:
            do_dark = numpy.int8(1)
            # TODO: what is do_checksum=False and image not on device ...
            if not dark_checksum:
                dark_checksum = calc_checksum(dark, safe)
            if dark_checksum != self.on_device["dark"]:
                self.send_buffer(dark, "dark", dark_checksum)
        else:
            do_dark = numpy.int8(0)
        kw_corr["do_dark"] = do_dark

        if flat is not None:
            do_flat = numpy.int8(1)
            if not flat_checksum:
                flat_checksum = calc_checksum(flat, safe)
            if self.on_device["flat"] != flat_checksum:
                self.send_buffer(flat, "flat", flat_checksum)
        else:
            do_flat = numpy.int8(0)
        kw_corr["do_flat"] = do_flat

        if solidangle is not None:
            do_solidangle = numpy.int8(1)
            if not solidangle_checksum:
                solidangle_checksum = calc_checksum(solidangle, safe)
            if solidangle_checksum != self.on_device["solidangle"]:
                self.send_buffer(solidangle, "solidangle", solidangle_checksum)
        else:
            do_solidangle = numpy.int8(0)
        kw_corr["do_solidangle"] = do_solidangle

        if polarization is not None:
            do_polarization = numpy.int8(1)
            if not polarization_checksum:
                polarization_checksum = calc_checksum(polarization, safe)
            if polarization_checksum != self.on_device["polarization"]:
                self.send_buffer(polarization, "polarization", polarization_checksum)
        else:
            do_polarization = numpy.int8(0)
        kw_corr["do_polarization"] = do_polarization

        if absorption is not None:
            do_absorption = numpy.int8(1)
            if not absorption_checksum:
                absorption_checksum = calc_checksum(absorption, safe)
            if absorption_checksum != self.on_device["absorption"]:
                self.send_buffer(absorption, "absorption", absorption_checksum)
        else:
            do_absorption = numpy.int8(0)
        kw_corr["do_absorption"] = do_absorption

        if error_model.startswith("poisson"):
            kw_corr["poissonian"] = numpy.int8(1)
        else:
            kw_corr["poissonian"] = numpy.int8(0)
        wg = max(self.workgroup_size["corrections4"])
        wdim_data = (self.size + wg - 1) & ~(wg - 1),
        ev = self.kernels.corrections4(self.queue, wdim_data, (wg,), *list(kw_corr.values()))
        events.append(EventDescription("corrections", ev))

        # Prepare sigma-clipping
        kw_int = self.cl_kernel_args["csr_sigma_clip4"]
        kw_int["cutoff"] = numpy.float32(cutoff_clip)
        kw_int["cycle"] = numpy.int32(cycle)
        kw_int["azimuthal"] = numpy.int8(error_model.startswith("azim"))

        wg_min = min(self.workgroup_size["csr_sigma_clip4"])
        wdim_bins = (self.bins * wg_min),
        integrate = self.kernels.csr_sigma_clip4(self.queue, wdim_bins, (wg_min,), *kw_int.values())
        events.append(EventDescription("csr_sigma_clip4", integrate))

        # now perform the calc_from_1d on the device and count the number of pixels
        memset2 = self.program.memset_int(self.queue, (1,), (1,), self.cl_mem["counter"], numpy.int32(0), numpy.int32(1))
        events.append(EventDescription("memset counter", memset2))

        # Prepare picking
        kw_proj = self.cl_kernel_args["find_peaks"]
        kw_proj["cutoff"] = numpy.float32(cutoff_pick)
        kw_proj["noise"] = numpy.float32(noise)
        if radial_range is not None:
            kw_proj["radius_min"] = numpy.float32(min(radial_range))
            kw_proj["radius_max"] = numpy.float32(max(radial_range) * EPS32)
        else:
            kw_proj["radius_min"] = numpy.float32(0.0)
            kw_proj["radius_max"] = numpy.float32(numpy.finfo(numpy.float32).max)

        wg = max(self.workgroup_size["find_peaks"])
        wdim_data = (self.size + wg - 1) & ~(wg - 1),
        peak_search = self.program.find_peaks(self.queue, wdim_data, (wg,), *list(kw_proj.values()))
        events.append(EventDescription("peak_search", peak_search))

        # Return the number of peaks
        cnt = numpy.empty(1, dtype=numpy.int32)
        ev = pyopencl.enqueue_copy(self.queue, cnt, self.cl_mem["counter"])
        events.append(EventDescription("copy D->H counter", ev))
        if self.profile:
            self.events += events
        return cnt[0]

    def count(self, data, dark=None, dummy=None, delta_dummy=None,
               variance=None, dark_variance=None,
               flat=None, solidangle=None, polarization=None, absorption=None,
               dark_checksum=None, flat_checksum=None, solidangle_checksum=None,
               polarization_checksum=None, absorption_checksum=None, dark_variance_checksum=None,
               safe=True, error_model=None,
               normalization_factor=1.0,
               cutoff_clip=5.0, cycle=5, noise=1.0, cutoff_pick=3.0,
               radial_range=None):
        """
        Count the number of peaks by:
        * sigma_clipping within a radial bin to measure the mean and the deviation of the background
        * reconstruct the background in 2D
        * count the number of peaks above mean + cutoff*sigma

        :param data: 2D array with the signal
        :param dark: array of same shape as data for pre-processing
        :param dummy: value for invalid data
        :param delta_dummy: precesion for dummy assessement
        :param variance: array of same shape as data for pre-processing
        :param dark_variance: array of same shape as data for pre-processing
        :param flat: array of same shape as data for pre-processing
        :param solidangle: array of same shape as data for pre-processing
        :param polarization: array of same shape as data for pre-processing
        :param dark_checksum: CRC32 checksum of the given array
        :param flat_checksum: CRC32 checksum of the given array
        :param solidangle_checksum: CRC32 checksum of the given array
        :param polarization_checksum: CRC32 checksum of the given array
        :param safe: if True (default) compares arrays on GPU according to their checksum, unless, use the buffer location is used
        :param preprocess_only: return the dark subtracted; flat field & solidangle & polarization corrected image, else
        :param normalization_factor: divide raw signal by this value
        :param cutoff_clip: discard all points with `|value - avg| > cutoff * sigma` during sigma_clipping.
                   Values of 4-5 are quite common.
                   The minimum value is obtained from Chauvenet criterion: sqrt(2ln(n/sqrt(2pi)))
                   where n is the number of pixel in the bin, usally around 2 to 3.
        :param cycle: perform at maximum this number of cycles. 5 is common.
        :param noise: minimum meaningful signal. Fixed threshold for picking
        :param cutoff_pick: pick points with `value > background + cutoff * sigma` 3-4 is quite common value
        :param radial_range: 2-tuple with the minimum and maximum radius values for picking points. Reduces the region of search.
        :return: number of pixel of high intensity found
        """
        if isinstance(error_model, str):
            error_model = error_model.lower()
        else:
            if variance is None:
                logger.warning("Nor variance not error-model is provided ...")
            error_model = ""
        with self.sem:
            count = self._count(data, dark, dummy, delta_dummy, variance, dark_variance, flat, solidangle, polarization, absorption,
                                dark_checksum, flat_checksum, solidangle_checksum, polarization_checksum, absorption_checksum, dark_variance_checksum,
                                safe, error_model, normalization_factor, cutoff_clip, cycle, noise, cutoff_pick, radial_range)
        return count

    def _peak_finder(self, data, dark=None, dummy=None, delta_dummy=None,
                     variance=None, dark_variance=None,
                     flat=None, solidangle=None, polarization=None, absorption=None,
                     dark_checksum=None, flat_checksum=None, solidangle_checksum=None,
                     polarization_checksum=None, absorption_checksum=None, dark_variance_checksum=None,
                     safe=True, error_model=None,
                     normalization_factor=1.0,
                     cutoff_clip=5.0, cycle=5, noise=1.0, cutoff_pick=3.0,
                     radial_range=None):
        """
        Unlocked version of sparsify
        """
        cnt = self._count(data, dark, dummy, delta_dummy, variance, dark_variance, flat, solidangle, polarization, absorption,
                          dark_checksum, flat_checksum, solidangle_checksum, polarization_checksum, absorption_checksum, dark_variance_checksum,
                          safe, error_model, normalization_factor, cutoff_clip, cycle, noise, cutoff_pick, radial_range)

        indexes = numpy.empty(cnt, dtype=numpy.int32)
        dtype = data.dtype
        if dtype.kind == 'f':
            dtype = numpy.float32
            kernel = self.program.copy_peak
        elif dtype.kind in "iu":
            if dtype.itemsize > 4:
                dtype = numpy.dtype("uint32") if dtype.kind == "u" else numpy.dtype("int32")
            kernel = self.program.__getattr__("copy_peak_" + dtype.name)
        signal = numpy.empty(cnt, dtype)
        if cnt > 0:
            # Call kernel to copy intensities
            kw = self.cl_kernel_args["copy_peak"]
            size = (cnt + self.BLOCK_SIZE - 1) & ~(self.BLOCK_SIZE - 1)
            ev0 = kernel(self.queue, (size,), (self.BLOCK_SIZE,),
                                     *list(kw.values()))

            ev1 = pyopencl.enqueue_copy(self.queue, indexes, self.cl_mem["peak_position"])
            ev2 = pyopencl.enqueue_copy(self.queue, signal, self.cl_mem["peak_intensity"])

            if self.profile:
                self.events += [EventDescription(f"copy D->D + cast {numpy.dtype(dtype).name} intenity", ev0),
                                EventDescription("copy D->H peak_position", ev1),
                                EventDescription("copy D->H peak_intensty", ev2)]
        return indexes, signal

    def sparsify(self, data, dark=None, dummy=None, delta_dummy=None,
                 variance=None, dark_variance=None,
                 flat=None, solidangle=None, polarization=None, absorption=None,
                 dark_checksum=None, flat_checksum=None, solidangle_checksum=None,
                 polarization_checksum=None, absorption_checksum=None, dark_variance_checksum=None,
                 safe=True, error_model=None,
                 normalization_factor=1.0,
                 cutoff_clip=5.0, cycle=5, noise=1.0, cutoff_pick=3.0,
                 radial_range=None):
        """
        Perform a sigma-clipping iterative filter within each along each row.
        see the doc of scipy.stats.sigmaclip for more descriptions.

        If the error model is "azimuthal": the variance is the variance within a bin,
        which is refined at each iteration, can be costly !

        Else, the error is propagated according to:

        .. math::

            signal = (raw - dark)
            variance = variance + dark_variance
            normalization  = normalization_factor*(flat * solidangle * polarization * absortoption)
            count = number of pixel contributing

        Integration is performed using the CSR representation of the look-up table on all
        arrays: signal, variance, normalization and count

        :param dark: array of same shape as data for pre-processing
        :param dummy: value for invalid data
        :param delta_dummy: precesion for dummy assessement
        :param variance: array of same shape as data for pre-processing
        :param dark_variance: array of same shape as data for pre-processing
        :param flat: array of same shape as data for pre-processing
        :param solidangle: array of same shape as data for pre-processing
        :param polarization: array of same shape as data for pre-processing
        :param dark_checksum: CRC32 checksum of the given array
        :param flat_checksum: CRC32 checksum of the given array
        :param solidangle_checksum: CRC32 checksum of the given array
        :param polarization_checksum: CRC32 checksum of the given array
        :param safe: if True (default) compares arrays on GPU according to their checksum, unless, use the buffer location is used
        :param preprocess_only: return the dark subtracted; flat field & solidangle & polarization corrected image, else
        :param normalization_factor: divide raw signal by this value
        :param cutoff_clip: discard all points with `|value - avg| > cutoff * sigma` during sigma_clipping. 4-5 is quite common
        :param cycle: perform at maximum this number of cycles. 5 is common.
        :param noise: minimum meaningful signal. Fixed threshold for picking
        :param cutoff_pick: pick points with `value > background + cutoff * sigma` 3-4 is quite common value
        :param radial_range: 2-tuple with the minimum and maximum radius values for picking points. Reduces the region of search.
        :return: SparseFrame object, see `intensity`, `x` and `y` properties

        """
        if isinstance(error_model, str):
            error_model = error_model.lower()
        else:
            if variance is None:
                logger.warning("Nor variance not error-model is provided ...")
            error_model = ""
        with self.sem:
            indexes, values = self._peak_finder(data, dark, dummy, delta_dummy, variance, dark_variance, flat, solidangle, polarization, absorption,
                                                dark_checksum, flat_checksum, solidangle_checksum, polarization_checksum, absorption_checksum, dark_variance_checksum,
                                                safe, error_model, normalization_factor, cutoff_clip, cycle, noise, cutoff_pick, radial_range)
            background_avg = numpy.zeros(self.bins, dtype=numpy.float32)
            background_std = numpy.zeros(self.bins, dtype=numpy.float32)
            ev1 = pyopencl.enqueue_copy(self.queue, background_avg, self.cl_mem["averint"])
            ev2 = pyopencl.enqueue_copy(self.queue, background_std, self.cl_mem["stderr"])
        if self.profile:
            self.events += [EventDescription("copy D->H background_avg", ev1),
                            EventDescription("copy D->H background_std", ev2)]

        result = SparseFrame(indexes, values)
        result._shape = data.shape
        result._dtype = data.dtype
        result._compute_engine = self.__class__.__name__
        result._mask = self.radius2d
        result._cutoff = cutoff_pick
        result._noise = noise
        result._radius = self.bin_centers
        result._background_avg = background_avg
        result._background_std = background_std
        result._unit = self.unit
        result._has_dark_correction = dark is not None
        result._has_flat_correction = flat is not None
        result._normalization_factor = normalization_factor
        result._has_polarization_correction = polarization is not None
        result._has_solidangle_correction = solidangle is not None
        result._has_absorption_correction = absorption is not None
        result._metadata = None
        result._method = "sparsify"
        result._method_called = None
        result._background_cycle = cycle
        result._radial_range = radial_range
        result._dummy = dummy
        # result.delta_dummy = delta_dummy

        return result

    def _count8(self, data, dark=None, dummy=None, delta_dummy=None,
               variance=None, dark_variance=None,
               flat=None, solidangle=None, polarization=None, absorption=None,
               dark_checksum=None, flat_checksum=None, solidangle_checksum=None,
               polarization_checksum=None, absorption_checksum=None, dark_variance_checksum=None,
               safe=True, error_model=None,
               normalization_factor=1.0,
               cutoff_clip=5.0, cycle=5, noise=1.0, cutoff_pick=3.0,
               radial_range=None, patch_size=3, connected=3):
        """
        Count the number of peaks by:
        * sigma_clipping within a radial bin to measure the mean and the deviation of the background
        * reconstruct the background in 2D
        * count the number of peaks above mean + cutoff*sigma

        Note: this function does not lock the OpenCL context!

        :param data: 2D array with the signal
        :param dark: array of same shape as data for pre-processing
        :param dummy: value for invalid data
        :param delta_dummy: precesion for dummy assessement
        :param variance: array of same shape as data for pre-processing
        :param dark_variance: array of same shape as data for pre-processing
        :param flat: array of same shape as data for pre-processing
        :param solidangle: array of same shape as data for pre-processing
        :param polarization: array of same shape as data for pre-processing
        :param dark_checksum: CRC32 checksum of the given array
        :param flat_checksum: CRC32 checksum of the given array
        :param solidangle_checksum: CRC32 checksum of the given array
        :param polarization_checksum: CRC32 checksum of the given array
        :param safe: if True (default) compares arrays on GPU according to their checksum, unless, use the buffer location is used
        :param normalization_factor: divide raw signal by this value
        :param cutoff_clip: discard all points with `|value - avg| > cutoff * sigma` during sigma_clipping. 4-5 is quite common
        :param cycle: perform at maximum this number of cycles. 5 is common.
        :param noise: minimum meaningful signal. Fixed threshold for picking
        :param cutoff_pick: pick points with `value > background + cutoff * sigma` 3-4 is quite common value
        :param radial_range: 2-tuple with the minimum and maximum radius values for picking points. Reduces the region of search.
        :param patch_size: defines the size of the vinicy to explore 3x3 or 5x5 
        :param connected: number of pixels above threshold in local patch
        :return: number of pixel of high intensity found
        """
        events = []
        self.send_buffer(data, "image")
        hw = patch_size // 2  # Half width of the patch
        wg = max(self.workgroup_size["memset_ng"])
        wdim_bins = (self.bins + wg - 1) & ~(wg - 1),
        memset = self.kernels.memset_out(self.queue, wdim_bins, (wg,), *list(self.cl_kernel_args["memset_ng"].values()))
        events.append(EventDescription("memset_ng", memset))

        # Prepare preprocessing
        kw_corr = self.cl_kernel_args["corrections4"]
        if dummy is not None:
            do_dummy = numpy.int8(1)
            dummy = numpy.float32(dummy)
            if delta_dummy is None:
                delta_dummy = numpy.float32(0.0)
            else:
                delta_dummy = numpy.float32(abs(delta_dummy))
        else:
            do_dummy = numpy.int8(0)
            dummy = numpy.float32(self.empty)
            delta_dummy = numpy.float32(0.0)

        kw_corr["do_dummy"] = do_dummy
        kw_corr["dummy"] = dummy
        kw_corr["delta_dummy"] = delta_dummy
        kw_corr["normalization_factor"] = numpy.float32(normalization_factor)

        if variance is not None:
            self.send_buffer(variance, "variance")
        if dark_variance is not None:
            if not dark_variance_checksum:
                dark_variance_checksum = calc_checksum(dark_variance, safe)
            if dark_variance_checksum != self.on_device["dark_variance"]:
                self.send_buffer(dark_variance, "dark_variance", dark_variance_checksum)
        else:
            do_dark = numpy.int8(0)
        kw_corr["do_dark"] = do_dark

        if dark is not None:
            do_dark = numpy.int8(1)
            # TODO: what is do_checksum=False and image not on device ...
            if not dark_checksum:
                dark_checksum = calc_checksum(dark, safe)
            if dark_checksum != self.on_device["dark"]:
                self.send_buffer(dark, "dark", dark_checksum)
        else:
            do_dark = numpy.int8(0)
        kw_corr["do_dark"] = do_dark

        if flat is not None:
            do_flat = numpy.int8(1)
            if not flat_checksum:
                flat_checksum = calc_checksum(flat, safe)
            if self.on_device["flat"] != flat_checksum:
                self.send_buffer(flat, "flat", flat_checksum)
        else:
            do_flat = numpy.int8(0)
        kw_corr["do_flat"] = do_flat

        if solidangle is not None:
            do_solidangle = numpy.int8(1)
            if not solidangle_checksum:
                solidangle_checksum = calc_checksum(solidangle, safe)
            if solidangle_checksum != self.on_device["solidangle"]:
                self.send_buffer(solidangle, "solidangle", solidangle_checksum)
        else:
            do_solidangle = numpy.int8(0)
        kw_corr["do_solidangle"] = do_solidangle

        if polarization is not None:
            do_polarization = numpy.int8(1)
            if not polarization_checksum:
                polarization_checksum = calc_checksum(polarization, safe)
            if polarization_checksum != self.on_device["polarization"]:
                self.send_buffer(polarization, "polarization", polarization_checksum)
        else:
            do_polarization = numpy.int8(0)
        kw_corr["do_polarization"] = do_polarization

        if absorption is not None:
            do_absorption = numpy.int8(1)
            if not absorption_checksum:
                absorption_checksum = calc_checksum(absorption, safe)
            if absorption_checksum != self.on_device["absorption"]:
                self.send_buffer(absorption, "absorption", absorption_checksum)
        else:
            do_absorption = numpy.int8(0)
        kw_corr["do_absorption"] = do_absorption

        if error_model.startswith("poisson"):
            kw_corr["poissonian"] = numpy.int8(1)
        else:
            kw_corr["poissonian"] = numpy.int8(0)
        if self.mask is not None:
            self.cl_kernel_args["corrections4"]["do_mask"] = numpy.int8(1)
        wg = max(self.workgroup_size["corrections4"])
        wdim_data = (self.size + wg - 1) & ~(wg - 1),
#         print(kw_corr)
        ev = self.kernels.corrections4(self.queue, wdim_data, (wg,), *list(kw_corr.values()))
        events.append(EventDescription("corrections", ev))

        # Prepare sigma-clipping
        kw_int = self.cl_kernel_args["csr_sigma_clip4"]
        kw_int["cutoff"] = numpy.float32(cutoff_clip)
        kw_int["cycle"] = numpy.int32(cycle)
        kw_int["azimuthal"] = numpy.int8(error_model.startswith("azim"))

        wg_min = min(self.workgroup_size["csr_sigma_clip4"])
        wdim_bins = (self.bins * wg_min),
        integrate = self.kernels.csr_sigma_clip4(self.queue, wdim_bins, (wg_min,), *kw_int.values())
        events.append(EventDescription("csr_sigma_clip4", integrate))

        # now perform the calc_from_1d on the device and count the number of pixels
        memset2 = self.program.memset_int(self.queue, (1,), (1,), self.cl_mem["counter"], numpy.int32(0), numpy.int32(1))
        events.append(EventDescription("memset counter", memset2))

        # Prepare picking
        kw_proj = self.cl_kernel_args["peakfinder8"]
        kw_proj["height"] = numpy.int32(data.shape[0])
        kw_proj["width"] = numpy.int32(data.shape[1])
        kw_proj["connected"] = numpy.int32(connected)
        kw_proj["cutoff"] = numpy.float32(cutoff_pick)
        kw_proj["noise"] = numpy.float32(noise)
        if radial_range is not None:
            kw_proj["radius_min"] = numpy.float32(min(radial_range))
            kw_proj["radius_max"] = numpy.float32(max(radial_range) * EPS32)
        else:
            kw_proj["radius_min"] = numpy.float32(0.0)
            kw_proj["radius_max"] = numpy.float32(numpy.finfo(numpy.float32).max)

        wg = max(self.workgroup_size["peakfinder8"])
        if wg>=32:
            wg1 = 32
            wg0 = wg//32
        else:
            swg = math.sqrt(wg)
            iswg = int(swg)
            if iswg == swg:
                wg0 = wg1 = iswg
            else:
                sqrt2 = math.sqrt(2.0)
                wg1 = int(swg * sqrt2)
                wg0 = wg // wg1

        wdim_data = (data.shape[0] + wg0 - 1) & ~(wg0 - 1), (data.shape[1] + wg1 - 1) & ~(wg1 - 1)
        # allocate local memory: we store 4 bytes but at most 1 pixel out of 4 can be a peak
        buffer_size = int(math.ceil(wg * 4 / (patch_size*patch_size)))
        kw_proj["local_highidx"] = pyopencl.LocalMemory(buffer_size)
        kw_proj["local_integrated"] = pyopencl.LocalMemory(buffer_size)
        kw_proj["local_center0"] = pyopencl.LocalMemory(buffer_size)
        kw_proj["local_center1"] = pyopencl.LocalMemory(buffer_size)
        kw_proj["local_buffer"] = pyopencl.LocalMemory(8 * (wg0 + 2 * hw) * (wg1 + 2 * hw))
        kw_proj["half_patch"] = numpy.int32(hw)
        # print(wdim_data, (wg0, wg1), hw)
        peak_search = self.program.peakfinder8(self.queue, wdim_data, (wg0, wg1), *list(kw_proj.values()))
        events.append(EventDescription("peakfinder8", peak_search))
        # peak_search.wait()

        # Return the number of peaks
        cnt = numpy.empty(1, dtype=numpy.int32)
        ev = pyopencl.enqueue_copy(self.queue, cnt, self.cl_mem["counter"])
        events.append(EventDescription("copy D->H counter", ev))
        if self.profile:
            self.events += events
        return cnt[0]

    def peakfinder8(self, data, dark=None, dummy=None, delta_dummy=None,
               variance=None, dark_variance=None,
               flat=None, solidangle=None, polarization=None, absorption=None,
               dark_checksum=None, flat_checksum=None, solidangle_checksum=None,
               polarization_checksum=None, absorption_checksum=None, dark_variance_checksum=None,
               safe=True, error_model=None,
               normalization_factor=1.0,
               cutoff_clip=5.0, cycle=5, noise=1.0, cutoff_pick=3.0,
               radial_range=None, patch_size=3, connected=2):
        """
        Count the number of peaks by:
        * sigma_clipping within a radial bin to measure the mean and the deviation of the background
        * reconstruct the background in 2D
        * count the number of peaks above mean + cutoff*sigma

        :param data: 2D array with the signal
        :param dark: array of same shape as data for pre-processing
        :param dummy: value for invalid data
        :param delta_dummy: precesion for dummy assessement
        :param variance: array of same shape as data for pre-processing
        :param dark_variance: array of same shape as data for pre-processing
        :param flat: array of same shape as data for pre-processing
        :param solidangle: array of same shape as data for pre-processing
        :param polarization: array of same shape as data for pre-processing
        :param dark_checksum: CRC32 checksum of the given array
        :param flat_checksum: CRC32 checksum of the given array
        :param solidangle_checksum: CRC32 checksum of the given array
        :param polarization_checksum: CRC32 checksum of the given array
        :param safe: if True (default) compares arrays on GPU according to their checksum, unless, use the buffer location is used
        :param preprocess_only: return the dark subtracted; flat field & solidangle & polarization corrected image, else
        :param normalization_factor: divide raw signal by this value
        :param cutoff_clip: discard all points with `|value - avg| > cutoff * sigma` during sigma_clipping.
                   Values of 4-5 are quite common.
                   The minimum value is obtained from Chauvenet criterion: sqrt(2ln(n/sqrt(2pi)))
                   where n is the number of pixel in the bin, usally around 2 to 3.
        :param cycle: perform at maximum this number of cycles. 5 is common.
        :param noise: minimum meaningful signal. Fixed threshold for picking
        :param cutoff_pick: pick points with `value > background + cutoff * sigma` 3-4 is quite common value
        :param radial_range: 2-tuple with the minimum and maximum radius values for picking points. Reduces the region of search.
        :param patch_size: defines the size of the vinicy to explore 3x3 or 5x5 
        :param connected: number of pixels above threshold in 3x3 region
        :return: number of pixel of high intensity found
        """
        if isinstance(error_model, str):
            error_model = error_model.lower()
        else:
            if variance is None:
                logger.warning("Nor variance not error-model is provided ...")
            error_model = ""
        with self.sem:
            count = self._count8(data, dark, dummy, delta_dummy, variance, dark_variance, flat, solidangle, polarization, absorption,
                                dark_checksum, flat_checksum, solidangle_checksum, polarization_checksum, absorption_checksum, dark_variance_checksum,
                                safe, error_model, normalization_factor, cutoff_clip, cycle, noise, cutoff_pick, radial_range, patch_size, connected)
            # Todo: retrieve position and intensities.
            index = numpy.zeros(count, dtype=numpy.int32)
            integrated = numpy.zeros(count, dtype=numpy.float32)
            pos0 = numpy.zeros(count, dtype=numpy.float32)
            pos1 = numpy.zeros(count, dtype=numpy.float32)
            idx = pyopencl.enqueue_copy(self.queue, index, self.cl_mem["peak_position"])
            events = [EventDescription("copy D->H index", idx)]
            idx = pyopencl.enqueue_copy(self.queue, integrated, self.cl_mem["peak_intensity"])
            events.append(EventDescription("copy D->H intensity", idx))
            idx = pyopencl.enqueue_copy(self.queue, pos0, self.cl_mem["peak_position0"])
            events.append(EventDescription("copy D->H position0", idx))
            idx = pyopencl.enqueue_copy(self.queue, pos1, self.cl_mem["peak_position1"])
            events.append(EventDescription("copy D->H position1", idx))
            if self.profile:
                self.events += events
        output = numpy.empty(count, dtype=[("index", numpy.int32), ("intensity", numpy.float32),
                                           ("pos0", numpy.float32), ("pos1", numpy.float32)])
        output["index"] = index
        output["intensity"] = integrated
        output["pos0"] = pos0
        output["pos1"] = pos1
        return output

    # Name of the default "process" method
    __call__ = sparsify

#===============================================================================
# Simple variante
#===============================================================================


class OCL_SimplePeakFinder(OpenclProcessing):
    BLOCK_SIZE = 1024  # works with 32x32 patches (1024 threads)

    kernel_files = ["pyfai:openCL/simple_peak_picker.cl"]
    buffers = [BufferDescription("image", 1, numpy.float32, mf.READ_WRITE),
               BufferDescription("image_raw", 1, numpy.float32, mf.READ_ONLY),
               BufferDescription("mask", 1, numpy.int8, mf.READ_ONLY),
               BufferDescription("output", 1, numpy.int32, mf.READ_WRITE),
               BufferDescription("peak_intensity", 1, numpy.float32, mf.WRITE_ONLY)
               ]

    mapping = {numpy.int8: "s8_to_float",
               numpy.uint8: "u8_to_float",
               numpy.int16: "s16_to_float",
               numpy.uint16: "u16_to_float",
               numpy.uint32: "u32_to_float",
               numpy.int32: "s32_to_float",
               numpy.float32: "f32_to_float"
               }

    def __init__(self, image_shape=None, mask=None,
                 ctx=None, devicetype="all", platformid=None, deviceid=None,
                 block_size=None, profile=False):
        """
        :param image_shape: 2-tuple with the size of the image
        :param mask: array with invalid pixel flagged.
        :param ctx: actual working context, left to None for automatic
                    initialization from device type or platformid/deviceid
        :param devicetype: type of device, can be "CPU", "GPU", "ACC" or "ALL"
        :param platformid: integer with the platform_identifier, as given by clinfo
        :param deviceid: Integer with the device identifier, as given by clinfo
        :param block_size: preferred workgroup size, may vary depending on the outpcome of the compilation.
        :param profile: switch on profiling to be able to profile at the kernel level,
                        store profiling elements (makes code slightly slower)
        """
        OpenclProcessing.__init__(self, ctx=ctx, devicetype=devicetype,
                                  platformid=platformid, deviceid=deviceid,
                                  block_size=block_size, profile=profile)

        if mask is not None:
            if  image_shape:
                assert mask.shape == image_shape
            else:
                image_shape = mask.shape
            self.do_mask = True
        else:
            assert len(image_shape) == 2, "expect a 2-tuple with the size of the image"
            mask = numpy.zeros(image_shape, dtype=numpy.int8)
            self.do_mask = False
        self.shape = image_shape
        self.on_device = {"mask": mask}

        if block_size is None:
            block_size = self.BLOCK_SIZE

        self.BLOCK_SIZE = min(block_size, self.device.max_work_group_size)
        self.workgroup_size = {}
        self.wg = self.size_to_doublet(self.BLOCK_SIZE)
        if sum(i < j for i, j in zip(self.ctx.devices[0].max_work_item_sizes, self.wg)):
            self.wg = self.ctx.devices[0].max_work_item_sizes[:2]
        self.wdim = tuple((shape + BLOCK_SIZE - 1) & ~(BLOCK_SIZE - 1) for shape, BLOCK_SIZE in zip(self.shape[-1::-1], self.wg))

        self.buffers = [BufferDescription(i.name, i.size * numpy.prod(self.shape), i.dtype, i.flags)
                        for i in self.__class__.buffers]
        self.buffers.append(BufferDescription("count", 1, numpy.int32, mf.WRITE_ONLY))

        try:
            self.set_profiling(profile)
            self.allocate_buffers()
            self.compile_kernels()
            self.set_kernel_arguments()
        except (pyopencl.MemoryError, pyopencl.LogicError) as error:
            raise MemoryError(error)
        self.send_buffer(numpy.ascontiguousarray(mask, dtype=numpy.int8), "mask")

    def __copy__(self):
        """Shallow copy of the object

        :return: copy of the object
        """
        return self.__class__(self.shape,
                              mask=self.on_device.get("data"),
                              ctx=self.ctx,
                              block_size=self.block_size,
                              profile=self.profile)

    def __deepcopy__(self, memo=None):
        """deep copy of the object

        :return: deepcopy of the object
        """
        if memo is None:
            memo = {}
        mask = self.on_device.get("data")
        new_mask = mask.copy()
        memo[id(mask)] = new_mask
        new_obj = self.__class__(self.shape,
                                 mask=new_mask,
                                 ctx=self.ctx,
                                 block_size=self.block_size,
                                 profile=self.profile)
        memo[id(self)] = new_obj
        return new_obj

    @staticmethod
    def size_to_doublet(size):
        "Try to find the squarrest possible 2-tuple of this size"
        small = 2 ** int(math.log(size ** 0.5, 2))
        large = size // small
        return (large, small)

    def compile_kernels(self, kernel_file=None):
        """
        Call the OpenCL compiler
        :param kernel_file: path to the kernel (by default use the one in the resources directory)
        """
        # concatenate all needed source files into a single openCL module
        kernel_file = kernel_file or self.kernel_files[-1]
        kernels = self.kernel_files[:-1] + [kernel_file]

        try:
            default_compiler_options = self.get_compiler_options(x87_volatile=True)
        except AttributeError:  # Silx version too old
            logger.warning("Please upgrade to silx v0.10+")
            default_compiler_options = get_x87_volatile_option(self.ctx)

        if default_compiler_options:
            compile_options = default_compiler_options
        else:
            compile_options = ""
        OpenclProcessing.compile_kernels(self, kernels, compile_options)
        for kernel_name, kernel in self.kernels.get_kernels().items():
            wg = kernel_workgroup_size(self.program, kernel)
            doublet1 = self.size_to_doublet(wg)
            self.workgroup_size[kernel_name] = tuple(min(a, b) for a, b in zip(doublet1, self.wg))

    def set_kernel_arguments(self):
        """Tie arguments of OpenCL kernel-functions to the actual kernels
        """
        cast_kernel = OrderedDict([("image_raw", self.cl_mem["image_raw"]),
                                   ("height", numpy.int32(self.shape[0])),
                                   ("width", numpy.int32(self.shape[1])),
                                   ("do_mask", numpy.int8(self.do_mask)),
                                   ("mask", self.cl_mem["mask"]),
                                   ("image", self.cl_mem["image"])])

        self.cl_kernel_args["u8_to_float"] = cast_kernel
        self.cl_kernel_args["s8_to_float"] = cast_kernel
        self.cl_kernel_args["u16_to_float"] = cast_kernel
        self.cl_kernel_args["s16_to_float"] = cast_kernel
        self.cl_kernel_args["u32_to_float"] = cast_kernel
        self.cl_kernel_args["s32_to_float"] = cast_kernel
        self.cl_kernel_args["f32_to_float"] = cast_kernel
        self.cl_kernel_args["memset_int"] = OrderedDict([("count", self.cl_mem["count"]),
                                                        ("pattern", numpy.int32(0)),
                                                        ("size", numpy.int32(1))])
        self.cl_kernel_args["simple_spot_finder"] = OrderedDict([("image", self.cl_mem["image"]),
                                                                 ("height", numpy.int32(self.shape[0])),
                                                                 ("width", numpy.int32(self.shape[1])),
                                                                 ("half_wind_height", numpy.int32(3)),
                                                                 ("half_wind_width", numpy.int32(3)),
                                                                 ("cutoff", numpy.float32(3.0)),
                                                                 ("radius", numpy.float32(1.0)),
                                                                 ("noise", numpy.float32(1.0)),
                                                                 ("count", self.cl_mem["count"]),
                                                                 ("output", self.cl_mem["output"]),
                                                                 ("output_size", numpy.int32(numpy.prod(self.shape))),
                                                                 ("local_high", pyopencl.LocalMemory(self.BLOCK_SIZE * 4)),
                                                                 ("local_size", numpy.int32(self.BLOCK_SIZE))])
        self.cl_kernel_args["copy_peak"] = OrderedDict((("peak_position", self.cl_mem["output"]),
                                                        ("count", self.cl_mem["count"]),
                                                        ("image", self.cl_mem["image"]),
                                                        ("peak_intensity", self.cl_mem["peak_intensity"])))

    def send_buffer(self, data, dest, checksum=None, force_cast=False):
        """Send a numpy array to the device, including the cast on the device if possible

        :param data: numpy array with data
        :param dest: name of the buffer as registered in the class
        """

        dest_type = numpy.dtype([i.dtype for i in self.buffers if i.name == dest][0])
        events = []
        if isinstance(data, pyopencl.array.Array):
            if (data.dtype == dest_type) and not force_cast:
                copy_image = pyopencl.enqueue_copy(self.queue, self.cl_mem[dest], data.data)
                events.append(EventDescription("copy D->D %s" % dest, copy_image))
            else:
                copy_image = pyopencl.enqueue_copy(self.queue, self.cl_mem["image_raw"], data.data)
                kernel_name = self.mapping[data.dtype.type]
                kernel = self.kernels.get_kernel(kernel_name)
                kw = self.cl_kernel_args[kernel_name].copy()
                kw["image"] = self.cl_mem[dest]
                cast_to_float = kernel(self.queue, self.wdim, self.workgroup_size[kernel_name], *list(kw.values()))
                events += [EventDescription("copy raw D->D " + dest, copy_image),
                           EventDescription("cast " + kernel_name, cast_to_float)]
        else:
            # Assume it is a numpy array
            if ((data.dtype == dest_type) or (data.dtype.itemsize > dest_type.itemsize)) and not force_cast:
                copy_image = pyopencl.enqueue_copy(self.queue, self.cl_mem[dest], numpy.ascontiguousarray(data, dest_type))
                events.append(EventDescription("copy H->D %s" % dest, copy_image))
            else:
                copy_image = pyopencl.enqueue_copy(self.queue, self.cl_mem["image_raw"], numpy.ascontiguousarray(data))
                kernel_name = self.mapping[data.dtype.type]
                kernel = self.kernels.get_kernel(kernel_name)
                kw = self.cl_kernel_args[kernel_name].copy()
                kw["image"] = self.cl_mem[dest]
                cast_to_float = kernel(self.queue, self.wdim, self.workgroup_size[kernel_name], *list(kw.values()))
                events += [EventDescription("copy raw H->D " + dest, copy_image),
                           EventDescription("cast " + kernel_name, cast_to_float)]
        if self.profile:
            self.events += events
        if checksum is not None:
            self.on_device[dest] = checksum

    def _count(self,
               image,
               window=7,
               cutoff=3.0,
               radius=1.0,
               noise=1.0
               ):
        """Just count the number of peaks

        Note: this method in unprotected

        See doc of `count`
        :return: number of peak found in image
        """
        self.send_buffer(image, "image", force_cast=True)
        self.kernels.memset_int(self.queue, (1,), (1,), *list(self.cl_kernel_args["memset_int"].values()))

        kw = self.cl_kernel_args["simple_spot_finder"]
        kw["half_wind_height"] = kw["half_wind_width"] = numpy.int32(window // 2)
        kw["cutoff"] = numpy.float32(cutoff)
        kw["radius"] = numpy.float32(radius)
        kw["noise"] = numpy.float32(noise)
        wg = self.workgroup_size["simple_spot_finder"]
        ev = self.kernels.simple_spot_finder(self.queue, self.wdim, wg, *list(kw.values()))
        count = numpy.empty(1, dtype=numpy.int32)
        copy_count = pyopencl.enqueue_copy(self.queue, count, self.cl_mem["count"])

        if self.profile:
            self.events += [
                EventDescription("simple_spot_finder", ev),
                EventDescription("copy_count", copy_count)]
        return count[0]

    def count(self,
               image,
               window=7,
               cutoff=3.0,
               radius=1.0,
               noise=1.0
               ):
        """Just count the number of peaks in the image

        A peak is a positive outlier at background + cutoff * deviation
        where the background is assessed as the mean over a patch of size (window x window)
        The deviation is the std of the same patch.

        :param image: 2d array with an image
        :param window: size of the window, i.e. 7 for 7x7 patch size.
        :param threshhold: keep peaks with I > mean + cutoff*std
        :param radius: keep points with centroid on center within this radius (in pixel)
        :param noise: minimum signal for peak to discard noisy region.
        :return: number of peak found in image
        """
        assert image.shape == self.shape
        with self.sem:
            return self._count(image, window, cutoff, radius, noise)

    def sparsify(self,
                 image,
                 window=7,
                 cutoff=3.0,
                 radius=1.0,
                 noise=1.0
                 ):
        """
        Search for peaks in this image and return a list of them

        :param image: 2d array with an image
        :param window: size of the window, i.e. 7 for 7x7 patch size.
        :param threshhold: keep peaks with I > mean + cutoff*std
        :param radius: keep points with centroid on center within this radius (in pixel)
        :param noise: minimum signal for peak to discard noisy region.
        :return: SparseFrame object, see `intensity`, `x` and `y` properties
        """
        assert image.shape == self.shape
        with self.sem:
            count = self._count(image, window, cutoff, radius, noise)
            kw = self.cl_kernel_args["copy_peak"]
            size = (count + self.BLOCK_SIZE - 1) & ~(self.BLOCK_SIZE - 1)

            copy_peak = self.program.copy_peak(self.queue, (size,), (self.BLOCK_SIZE,),
                                           *list(kw.values()))

            indexes = numpy.empty(count, dtype=numpy.int32)
            values = numpy.empty(count, dtype=numpy.float32)

            copy_index = pyopencl.enqueue_copy(self.queue, indexes, self.cl_mem["output"])
            copy_value = pyopencl.enqueue_copy(self.queue, values, self.cl_mem["peak_intensity"])
        if self.profile:
            self.events += [EventDescription("copy D->D values", copy_peak),
                          EventDescription("copy D->H index", copy_index),
                          EventDescription("copy D->H values", copy_value)
                          ]
        result = SparseFrame(indexes, values)
        result._shape = self.shape
        result._compute_engine = self.__class__.__name__
        result._mask = self.on_device["mask"]
        result._cutoff = cutoff
        result._noise = noise
        result._radius = radius
        return result

    __call__ = sparsify

#===============================================================================
# Rebuild an array from sparse informations
#===============================================================================


def densify(sparse):
    """Convert a SparseFrame object into a dense image

    :param sparse: SparseFrame object
    :return: dense image as numpy array
    """
    assert isinstance(sparse, SparseFrame)
    background = numpy.array(sparse.background_avg, dtype=numpy.float64)  # explicitly make a copy
    if background is None:
        dense = numpy.zeros(sparse.shape)
    else:
        # the mask contains the 2D radius with NaNs at masked positions
        dense = numpy.interp(sparse.mask, sparse.radius, background)
    flat = dense.ravel()
    flat[sparse.index] = sparse.intensity
    if sparse.mask is not None:
        if numpy.issubdtype(sparse.mask.dtype, numpy.integer):
            masked = numpy.where(sparse.mask)
        else:
            masked = numpy.where(numpy.logical_not(numpy.isfinite(sparse.mask)))
    if numpy.issubdtype(sparse.dtype, numpy.integer):
        dense = numpy.round(dense)
        dense[masked] = sparse.dummy
    else:
        dense[masked] = numpy.NaN
    return numpy.ascontiguousarray(dense, sparse.dtype)<|MERGE_RESOLUTION|>--- conflicted
+++ resolved
@@ -29,11 +29,7 @@
 
 __authors__ = ["Jérôme Kieffer"]
 __license__ = "MIT"
-<<<<<<< HEAD
-__date__ = "17/09/2021"
-=======
 __date__ = "29/09/2021"
->>>>>>> b29bafbd
 __copyright__ = "2014-2021, ESRF, Grenoble"
 __contact__ = "jerome.kieffer@esrf.fr"
 
@@ -66,8 +62,6 @@
                BufferDescription("mask", 1, numpy.int8, mf.READ_ONLY),
                BufferDescription("peak_position", 1, numpy.int32, mf.READ_WRITE),
                BufferDescription("peak_intensity", 1, numpy.float32, mf.WRITE_ONLY),
-               BufferDescription("peak_position0", 1, numpy.float32, mf.WRITE_ONLY),
-               BufferDescription("peak_position1", 1, numpy.float32, mf.WRITE_ONLY),
                BufferDescription("radius2d", 1, numpy.float32, mf.READ_ONLY),
                BufferDescription("peak_position0", 1, numpy.float32, mf.WRITE_ONLY),
                BufferDescription("peak_position1", 1, numpy.float32, mf.WRITE_ONLY),
